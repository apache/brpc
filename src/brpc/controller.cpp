--- conflicted
+++ resolved
@@ -278,11 +278,8 @@
     _request_stream = INVALID_STREAM_ID;
     _response_stream = INVALID_STREAM_ID;
     _remote_stream_settings = NULL;
-<<<<<<< HEAD
     _bind_sock_action = BIND_SOCK_NONE;
-=======
     _auth_flags = 0;
->>>>>>> b74c5fe2
 }
 
 Controller::Call::Call(Controller::Call* rhs)
