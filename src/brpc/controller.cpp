--- conflicted
+++ resolved
@@ -256,11 +256,8 @@
     _request_stream = INVALID_STREAM_ID;
     _response_stream = INVALID_STREAM_ID;
     _remote_stream_settings = NULL;
-<<<<<<< HEAD
     _thrift_method_name = "";
     _couchbase_key_read_replicas = "";
-=======
->>>>>>> c7cbfb37
 }
 
 Controller::Call::Call(Controller::Call* rhs)
