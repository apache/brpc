--- conflicted
+++ resolved
@@ -175,7 +175,6 @@
     void OnEndOfMessage(const butil::Status&) {}
 };
 
-<<<<<<< HEAD
 class ProgressiveTimeoutReader : public ProgressiveReader {
 public:
     explicit ProgressiveTimeoutReader(SocketId id, int32_t read_timeout_ms, ProgressiveReader* reader):
@@ -186,12 +185,6 @@
     _latest_add_timer_ms(0), 
     _add_timer_delay_ms(1000),
     _is_read_timeout(false) {
-=======
-class ProgressiveTimeoutRead : public ProgressiveReader {
-public:
-    explicit ProgressiveTimeoutRead(Controller* cntl, ProgressiveReader* reader):
-    _cntl(cntl), _reader(reader), _timeout_id(0), _latest_add_timer_ms(0), _add_timer_delay_ms(1000) {
->>>>>>> f373b452
         AddIdleReadTimeoutMonitor();
     }
     butil::Status OnReadOnePart(const void* data, size_t length) {
@@ -200,20 +193,15 @@
         return status;
     }
     void OnEndOfMessage(const butil::Status& status) {
-<<<<<<< HEAD
         if (_is_read_timeout) {
             _reader->OnEndOfMessage(butil::Status(ECONNRESET, "The progressive read timeout"));
         } else {
             _reader->OnEndOfMessage(status);
         }
-=======
-        _reader->OnEndOfMessage(status);
->>>>>>> f373b452
         if(_timeout_id > 0) {
             bthread_timer_del(_timeout_id);
         }
     }
-<<<<<<< HEAD
 
     SocketId GetSocketId() {
         return _socket_id;
@@ -227,38 +215,23 @@
         _is_read_timeout = read_timeout;
     }
 
-=======
->>>>>>> f373b452
 private:
     void AddToTimer() {
         if (_timeout_id > 0) {
             bthread_timer_del(_timeout_id);
         }
         bthread_timer_add(&_timeout_id,
-<<<<<<< HEAD
             butil::milliseconds_from_now(_read_timeout_ms),
             Controller::HandleIdleProgressiveReader,
             this
-=======
-            butil::milliseconds_from_now(_cntl->progressive_read_timeout_ms()),
-            Controller::HandleIdleProgressiveReader,
-            _cntl
->>>>>>> f373b452
         );
     }
 
     void AddIdleReadTimeoutMonitor() {
-<<<<<<< HEAD
         if (_read_timeout_ms <= 0) {
             return;
         }
         if(_read_timeout_ms < _add_timer_delay_ms) {
-=======
-        if (_cntl->progressive_read_timeout_ms() <= 0) {
-            return;
-        }
-        if(_cntl->progressive_read_timeout_ms() < _add_timer_delay_ms) {
->>>>>>> f373b452
             AddToTimer();
             return;
         }
@@ -271,22 +244,15 @@
     }
 
 private:
-<<<<<<< HEAD
     SocketId _socket_id;
     int32_t _read_timeout_ms;
-=======
-    Controller* _cntl;
->>>>>>> f373b452
     ProgressiveReader* _reader;
     // Timer registered to trigger progressive timeout event
     bthread_timer_t _timeout_id;
     int64_t _latest_add_timer_ms;
     // avoid frequently add timer for idle handler
     int32_t _add_timer_delay_ms;
-<<<<<<< HEAD
     bool _is_read_timeout;
-=======
->>>>>>> f373b452
 };
 
 static IgnoreAllRead* s_ignore_all_read = NULL;
@@ -1157,7 +1123,6 @@
         LOG(ERROR) << "Controller::HandleIdleProgressiveReader arg is null.";
         return;
     }
-<<<<<<< HEAD
     ProgressiveTimeoutReader* reader = static_cast<ProgressiveTimeoutReader*>(arg);
     SocketUniquePtr s;
     if (Socket::Address(reader->GetSocketId(), &s) != 0) {
@@ -1189,49 +1154,6 @@
         s->parsing_context()->Destroy();
     }
     s->ReleaseReferenceIfIdle(0);
-=======
-    auto* cntl = static_cast<Controller*>(arg);
-    auto log_idle = FLAGS_log_idle_progressive_read_close;
-    int64_t progressive_read_timeout_us = cntl->_progressive_read_timeout_ms * 1000;
-    std::vector<SocketId> remove_socket_ids;
-    butil::AutoLock guard(cntl->_progressive_read_lock);
-    auto socketIds = cntl->_checking_progressive_read_fds;
-    for (auto socket_id :  socketIds){
-        SocketUniquePtr s;
-        if (Socket::Address(socket_id, &s) == 0) {
-            int64_t pre_idle_duration_us = 0;
-            int64_t idle_duration_us = butil::cpuwide_time_us() - s->last_active_time_us();
-            while (progressive_read_timeout_us > idle_duration_us && idle_duration_us > pre_idle_duration_us) {
-                auto sleep_ms = (progressive_read_timeout_us - idle_duration_us) / 1000;
-                bthread_usleep(sleep_ms > 0 ? sleep_ms : 1);
-                pre_idle_duration_us = idle_duration_us;
-                idle_duration_us = butil::cpuwide_time_us() - s->last_active_time_us();
-            }
-            if (idle_duration_us <= pre_idle_duration_us) {
-                LOG_IF(INFO, log_idle) << "stop pgressive read timeout checking process!"
-                << " progressive_read_timeout_us : " << progressive_read_timeout_us
-                << " idle_duration_us : " << idle_duration_us
-                << " pre_idle_duration_us : " << pre_idle_duration_us;
-                return;
-            }
-            LOG_IF(INFO, log_idle) << "progressive read timeout socket id : " << socket_id
-            << " progressive read timeout us : " << progressive_read_timeout_us
-            << " progressive read idle duration : " << idle_duration_us;
-            if (s->parsing_context() != NULL) {
-                s->parsing_context()->Destroy();
-            }
-            s->ReleaseReferenceIfIdle(0);
-            cntl->CloseConnection("progressive read timeout");
-            remove_socket_ids.push_back(socket_id);
-        } else {
-            LOG(ERROR) << "not found the socket id : " << socket_id;
-            remove_socket_ids.push_back(socket_id);
-        }
-    }
-    for (auto remove_socket_id : remove_socket_ids) {
-        socketIds.erase(remove_socket_id);
-    }
->>>>>>> f373b452
 }
 
 void Controller::HandleSendFailed() {
@@ -1386,14 +1308,6 @@
         // Tag the socket so that when the response comes back, the parser will
         // stop before reading all body.
         _current_call.sending_sock->read_will_be_progressive(_connection_type);
-<<<<<<< HEAD
-=======
-        auto socket_id = _current_call.sending_sock->id();
-        butil::AutoLock guard(_progressive_read_lock);
-        if (_progressive_read_timeout_ms > 0 && _checking_progressive_read_fds.seek(socket_id) == NULL) {
-            _checking_progressive_read_fds.insert(socket_id);
-        }
->>>>>>> f373b452
     }
 
     // Handle authentication
@@ -1758,12 +1672,8 @@
     }
     add_flag(FLAGS_PROGRESSIVE_READER);
     if (progressive_read_timeout_ms() > 0) {
-<<<<<<< HEAD
         auto reader = new ProgressiveTimeoutReader(_rpa->GetSocketId(), _progressive_read_timeout_ms, r);
         return  _rpa->ReadProgressiveAttachmentBy(reader);
-=======
-        return  _rpa->ReadProgressiveAttachmentBy(new ProgressiveTimeoutRead(this, r));
->>>>>>> f373b452
     }
     return _rpa->ReadProgressiveAttachmentBy(r);
 }
