--- conflicted
+++ resolved
@@ -41,18 +41,12 @@
         , _actions(actions)
         , _scheduled_destroy(false) {}
     bool DoPeriodicTask(timespec* next_abstime);
-
-    void CleanUp();
 private:
     PeriodicNamingService* _owner;
     std::string _service_name;
     std::unique_ptr<NamingServiceActions> _actions;
     bool _scheduled_destroy;
 };
-
-void AccessNamingServiceTask::CleanUp() {
-    _actions.reset(NULL);
-}
 
 bool AccessNamingServiceTask::DoPeriodicTask(timespec* next_abstime) {
     if (next_abstime == NULL) {
@@ -90,15 +84,11 @@
 
 void PeriodicNamingService::Destroy() {
     if (_task) {
-        _task->CleanUp();
         _task->_scheduled_destroy = true;
         _task->RemoveRefManually();
         _task = NULL;
     }
-<<<<<<< HEAD
     delete this;
-=======
->>>>>>> b4d54c3d
 }
 
 } // namespace brpc