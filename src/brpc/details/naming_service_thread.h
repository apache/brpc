// Copyright (c) 2014 Baidu, Inc.
// 
// Licensed under the Apache License, Version 2.0 (the "License");
// you may not use this file except in compliance with the License.
// You may obtain a copy of the License at
// 
//     http://www.apache.org/licenses/LICENSE-2.0
// 
// Unless required by applicable law or agreed to in writing, software
// distributed under the License is distributed on an "AS IS" BASIS,
// WITHOUT WARRANTIES OR CONDITIONS OF ANY KIND, either express or implied.
// See the License for the specific language governing permissions and
// limitations under the License.

// Authors: Ge,Jun (gejun@baidu.com)

#ifndef BRPC_NAMING_SERVICE_THREAD_H
#define BRPC_NAMING_SERVICE_THREAD_H

#include <string>
#include "butil/intrusive_ptr.hpp"               // butil::intrusive_ptr
#include "bthread/bthread.h"                    // bthread_t
#include "brpc/server_id.h"                     // ServerId
#include "brpc/shared_object.h"                 // SharedObject
#include "brpc/naming_service.h"                // NamingService
#include "brpc/naming_service_filter.h"         // NamingServiceFilter
#include "brpc/socket_map.h"

namespace brpc {

// Inherit this class to observer NamingService changes.
// NOTE: Same SocketId with different tags are treated as different entries.
// When you change tag of a server, the server with the old tag will appear
// in OnRemovedServers first, then in OnAddedServers with the new tag.
class NamingServiceWatcher {
public:
    virtual ~NamingServiceWatcher() {}
    virtual void OnAddedServers(const std::vector<ServerId>& servers) = 0;
    virtual void OnRemovedServers(const std::vector<ServerId>& servers) = 0;
};

struct GetNamingServiceThreadOptions {
    GetNamingServiceThreadOptions()
        : succeed_without_server(false)
        , log_succeed_without_server(true) {}
    
    bool succeed_without_server;
    bool log_succeed_without_server;
<<<<<<< HEAD
    bool use_rdma;
=======
    ChannelSignature channel_signature;
    std::shared_ptr<SocketSSLContext> ssl_ctx;
>>>>>>> 3becc728
};

// A dedicated thread to map a name to ServerIds
class NamingServiceThread : public SharedObject, public Describable {
    struct ServerNodeWithId {
        ServerNode node;
        SocketId id;

        inline bool operator<(const ServerNodeWithId& rhs) const {
            return id != rhs.id ? (id < rhs.id) : (node < rhs.node);
        }
    };
    class Actions : public NamingServiceActions {
    public:
        Actions(NamingServiceThread* owner);
        ~Actions();
        void AddServers(const std::vector<ServerNode>& servers);
        void RemoveServers(const std::vector<ServerNode>& servers);
        void ResetServers(const std::vector<ServerNode>& servers);
        int WaitForFirstBatchOfServers();
        void EndWait(int error_code);

    private:
        NamingServiceThread* _owner;
        bthread_id_t _wait_id;
        butil::atomic<bool> _has_wait_error;
        int _wait_error;
        std::vector<ServerNode> _last_servers;
        std::vector<ServerNode> _servers;
        std::vector<ServerNode> _added;
        std::vector<ServerNode> _removed;
        std::vector<ServerNodeWithId> _sockets;
        std::vector<ServerNodeWithId> _added_sockets;
        std::vector<ServerNodeWithId> _removed_sockets;
    };

public:    
    NamingServiceThread();
    ~NamingServiceThread();

    int Start(NamingService* ns,
              const std::string& protocol,
              const std::string& service_name,
              const GetNamingServiceThreadOptions* options);
    int WaitForFirstBatchOfServers();

    int AddWatcher(NamingServiceWatcher* w, const NamingServiceFilter* f);
    int AddWatcher(NamingServiceWatcher* w) { return AddWatcher(w, NULL); }
    int RemoveWatcher(NamingServiceWatcher* w);

    void Describe(std::ostream& os, const DescribeOptions&) const;

private:
    void Run();
    static void* RunThis(void*);

    static void ServerNodeWithId2ServerId(
        const std::vector<ServerNodeWithId>& src,
        std::vector<ServerId>* dst, const NamingServiceFilter* filter,
        bool use_rdma);

    butil::Mutex _mutex;
    bthread_t _tid;
    NamingService* _ns;
    std::string _protocol;
    std::string _service_name;
    GetNamingServiceThreadOptions _options;
    std::vector<ServerNodeWithId> _last_sockets;
    Actions _actions;
    std::map<NamingServiceWatcher*, const NamingServiceFilter*> _watchers;
};

std::ostream& operator<<(std::ostream& os, const NamingServiceThread&);

// Get the decicated thread associated with `url' and put the thread into
// `ns_thread'. Calling with same `url' shares and returns the same thread.
// If the url is not accessed before, this function blocks until the
// NamingService returns the first batch of servers. If no servers are
// available, unless `options->succeed_without_server' is on, this function
// returns -1.
// Returns 0 on success, -1 otherwise.
int GetNamingServiceThread(butil::intrusive_ptr<NamingServiceThread>* ns_thread,
                           const char* url,
                           const GetNamingServiceThreadOptions* options);

} // namespace brpc


#endif  // BRPC_NAMING_SERVICE_THREAD_H<|MERGE_RESOLUTION|>--- conflicted
+++ resolved
@@ -46,12 +46,9 @@
     
     bool succeed_without_server;
     bool log_succeed_without_server;
-<<<<<<< HEAD
-    bool use_rdma;
-=======
     ChannelSignature channel_signature;
     std::shared_ptr<SocketSSLContext> ssl_ctx;
->>>>>>> 3becc728
+    bool use_rdma;
 };
 
 // A dedicated thread to map a name to ServerIds
@@ -110,8 +107,7 @@
 
     static void ServerNodeWithId2ServerId(
         const std::vector<ServerNodeWithId>& src,
-        std::vector<ServerId>* dst, const NamingServiceFilter* filter,
-        bool use_rdma);
+        std::vector<ServerId>* dst, const NamingServiceFilter* filter);
 
     butil::Mutex _mutex;
     bthread_t _tid;
