// Licensed to the Apache Software Foundation (ASF) under one
// or more contributor license agreements.  See the NOTICE file
// distributed with this work for additional information
// regarding copyright ownership.  The ASF licenses this file
// to you under the Apache License, Version 2.0 (the
// "License"); you may not use this file except in compliance
// with the License.  You may obtain a copy of the License at
//
//   http://www.apache.org/licenses/LICENSE-2.0
//
// Unless required by applicable law or agreed to in writing,
// software distributed under the License is distributed on an
// "AS IS" BASIS, WITHOUT WARRANTIES OR CONDITIONS OF ANY
// KIND, either express or implied.  See the License for the
// specific language governing permissions and limitations
// under the License.



#include <openssl/bio.h>
#ifndef USE_MESALINK

#include <sys/socket.h>                // recv
#include <openssl/ssl.h>
#include <openssl/err.h>
#include <openssl/x509.h>
#include <openssl/x509v3.h>
#include "butil/unique_ptr.h"
#include "butil/logging.h"
#include "butil/ssl_compat.h"
#include "butil/string_splitter.h"
#include "brpc/socket.h"
#include "brpc/details/ssl_helper.h"

namespace brpc {

#ifndef OPENSSL_NO_DH
static DH* g_dh_1024 = NULL;
static DH* g_dh_2048 = NULL;
static DH* g_dh_4096 = NULL;
static DH* g_dh_8192 = NULL;
#endif  // OPENSSL_NO_DH

static const char* const PEM_START = "-----BEGIN";

static bool IsPemString(const std::string& input) {
    for (const char* s = input.c_str(); *s != '\0'; ++s) {
        if (*s != '\n') {
            return strncmp(s, PEM_START, strlen(PEM_START)) == 0;
        } 
    }
    return false;
}

const char* SSLStateToString(SSLState s) {
    switch (s) {
    case SSL_UNKNOWN:
        return "SSL_UNKNOWN";
    case SSL_OFF:
        return "SSL_OFF";
    case SSL_CONNECTING:
        return "SSL_CONNECTING";
    case SSL_CONNECTED:
        return "SSL_CONNECTED";
    }
    return "Bad SSLState";
}

static int ParseSSLProtocols(const std::string& str_protocol) {
    int protocol_flag = 0;
    butil::StringSplitter sp(str_protocol.data(),
                             str_protocol.data() + str_protocol.size(), ',');
    for (; sp; ++sp) {
        butil::StringPiece protocol(sp.field(), sp.length());
        protocol.trim_spaces();
        if (strncasecmp(protocol.data(), "SSLv3", protocol.size()) == 0) {
            protocol_flag |= SSLv3;
        } else if (strncasecmp(protocol.data(), "TLSv1", protocol.size()) == 0) {
            protocol_flag |= TLSv1;
        } else if (strncasecmp(protocol.data(), "TLSv1.1", protocol.size()) == 0) {
            protocol_flag |= TLSv1_1;
        } else if (strncasecmp(protocol.data(), "TLSv1.2", protocol.size()) == 0) {
            protocol_flag |= TLSv1_2;
        } else {
            LOG(ERROR) << "Unknown SSL protocol=" << protocol;
            return -1;
        }
    }
    return protocol_flag;
}

std::ostream& operator<<(std::ostream& os, const SSLError& ssl) {
    char buf[128];  // Should be enough
    ERR_error_string_n(ssl.error, buf, sizeof(buf));
    return os << buf;
}

std::ostream& operator<<(std::ostream& os, const CertInfo& cert) {
    os << "certificate[";
    if (IsPemString(cert.certificate)) {
        size_t pos = cert.certificate.find('\n');
        if (pos == std::string::npos) {
            pos = 0;
        } else {
            pos++;
        }
        os << cert.certificate.substr(pos, 16) << "...";
    } else {
        os << cert.certificate;
    } 

    os << "] private-key[";
    if (IsPemString(cert.private_key)) {
        size_t pos = cert.private_key.find('\n');
        if (pos == std::string::npos) {
            pos = 0;
        } else {
            pos++;
        }
        os << cert.private_key.substr(pos, 16) << "...";
    } else {
        os << cert.private_key;
    }
    os << "]";
    return os;
}

static void SSLInfoCallback(const SSL* ssl, int where, int ret) {
    (void)ret;
    SocketUniquePtr s;
    SocketId id = (SocketId)SSL_get_app_data((SSL*)ssl);
    if (Socket::Address(id, &s) != 0) {
        // Already failed
        return;
    }

    if (where & SSL_CB_HANDSHAKE_START) {
        if (s->ssl_state() == SSL_CONNECTED) {
            // Disable renegotiation (CVE-2009-3555)
            LOG(ERROR) << "Close " << *s << " due to insecure "
                       << "renegotiation detected (CVE-2009-3555)";
            s->SetFailed();
        }
    }
}

static void SSLMessageCallback(int write_p, int version, int content_type,
                               const void* buf, size_t len, SSL* ssl, void* arg) {
    (void)version;
    (void)arg;
#ifdef TLS1_RT_HEARTBEAT
    // Test heartbeat received (write_p is set to 0 for a received record)
    if ((content_type == TLS1_RT_HEARTBEAT) && (write_p == 0)) {
        const unsigned char* p = (const unsigned char*)buf;

        // Check if this is a CVE-2014-0160 exploitation attempt. 
        if (*p != TLS1_HB_REQUEST) {
            return;
        }

        // 1 type + 2 size + 0 payload + 16 padding
        if (len >= 1 + 2 + 16) {
            unsigned int payload = (p[1] * 256) + p[2];
            if (3 + payload + 16 <= len) {
                return;               // OK no problem
            }
        }
        
        // We have a clear heartbleed attack (CVE-2014-0160), the
        // advertised payload is larger than the advertised packet
        // length, so we have garbage in the buffer between the
        // payload and the end of the buffer (p+len). We can't know
        // if the SSL stack is patched, and we don't know if we can
        // safely wipe out the area between p+3+len and payload.
        // So instead, we prevent the response from being sent by
        // setting the max_send_fragment to 0 and we report an SSL
        // error, which will kill this connection. It will be reported
        // above as SSL_ERROR_SSL while an other handshake failure with
        // a heartbeat message will be reported as SSL_ERROR_SYSCALL.
        ssl->max_send_fragment = 0;
        SSLerr(SSL_F_TLS1_HEARTBEAT, SSL_R_SSL_HANDSHAKE_FAILURE);
        return;
    }
#endif // TLS1_RT_HEARTBEAT
}

#ifndef OPENSSL_NO_DH
static DH* SSLGetDHCallback(SSL* ssl, int exp, int keylen) {
    (void)exp;
    EVP_PKEY* pkey = SSL_get_privatekey(ssl);
    int type = pkey ? EVP_PKEY_base_id(pkey) : EVP_PKEY_NONE;

    // The keylen supplied by OpenSSL can only be 512 or 1024.
    // See ssl3_send_server_key_exchange() in ssl/s3_srvr.c
    if (type == EVP_PKEY_RSA || type == EVP_PKEY_DSA) {
        keylen = EVP_PKEY_bits(pkey);
    }

    if (keylen >= 8192) {
        return g_dh_8192;
    } else if (keylen >= 4096) {
        return g_dh_4096;
    } else if (keylen >= 2048) {
        return g_dh_2048;
    } else {
        return g_dh_1024;
    }
}
#endif  // OPENSSL_NO_DH

void ExtractHostnames(X509* x, std::vector<std::string>* hostnames) {
#ifdef SSL_CTRL_SET_TLSEXT_HOSTNAME
    STACK_OF(GENERAL_NAME)* names = (STACK_OF(GENERAL_NAME)*)
            X509_get_ext_d2i(x, NID_subject_alt_name, NULL, NULL);
    if (names) {
        for (size_t i = 0; i < static_cast<size_t>(sk_GENERAL_NAME_num(names)); i++) {
            char* str = NULL;
            GENERAL_NAME* name = sk_GENERAL_NAME_value(names, i);
            if (name->type == GEN_DNS) {
                if (ASN1_STRING_to_UTF8((unsigned char**)&str,
                                        name->d.dNSName) >= 0) {
                    std::string hostname(str);
                    hostnames->push_back(hostname);
                    OPENSSL_free(str);
                }
            }
        }
        sk_GENERAL_NAME_pop_free(names, GENERAL_NAME_free);
    }
#endif // SSL_CTRL_SET_TLSEXT_HOSTNAME 

    int i = -1;
    X509_NAME* xname = X509_get_subject_name(x);
    while ((i = X509_NAME_get_index_by_NID(xname, NID_commonName, i)) != -1) {
        char* str = NULL;
        X509_NAME_ENTRY* entry = X509_NAME_get_entry(xname, i);
        const int len = ASN1_STRING_to_UTF8((unsigned char**)&str, 
                                            X509_NAME_ENTRY_get_data(entry));
        if (len >= 0) {
            std::string hostname(str, len);
            hostnames->push_back(hostname);
            OPENSSL_free(str);
        }
    }
}

struct FreeSSL {
    inline void operator()(SSL* ssl) const {
        if (ssl != NULL) {
            SSL_free(ssl);
        }
    }
};

struct FreeBIO {
    inline void operator()(BIO* io) const {
        if (io != NULL) {
            BIO_free(io);
        }
    }
};

struct FreeX509 {
    inline void operator()(X509* x) const {
        if (x != NULL) {
            X509_free(x);
        }
    }
};

struct FreeEVPKEY {
    inline void operator()(EVP_PKEY* k) const {
        if (k != NULL) {
            EVP_PKEY_free(k);
        }
    }
};

static int LoadCertificate(SSL_CTX* ctx,
                           const std::string& certificate,
                           const std::string& private_key,
                           std::vector<std::string>* hostnames) {
    // Load the private key
    if (IsPemString(private_key)) {
        std::unique_ptr<BIO, FreeBIO> kbio(
            BIO_new_mem_buf((void*)private_key.c_str(), -1));
        std::unique_ptr<EVP_PKEY, FreeEVPKEY> key(
            PEM_read_bio_PrivateKey(kbio.get(), NULL, 0, NULL));
        if (SSL_CTX_use_PrivateKey(ctx, key.get()) != 1) {
            LOG(ERROR) << "Fail to load " << private_key << ": "
                       << SSLError(ERR_get_error());
            return -1;
        }

    } else {
        if (SSL_CTX_use_PrivateKey_file(
                ctx, private_key.c_str(), SSL_FILETYPE_PEM) != 1) {
            LOG(ERROR) << "Fail to load " << private_key << ": "
                       << SSLError(ERR_get_error());
            return -1;
        }
    }

    // Open & Read certificate
    std::unique_ptr<BIO, FreeBIO> cbio;
    if (IsPemString(certificate)) {
        cbio.reset(BIO_new_mem_buf((void*)certificate.c_str(), -1));
    } else {
        cbio.reset(BIO_new(BIO_s_file()));
        if (BIO_read_filename(cbio.get(), certificate.c_str()) <= 0) {
            LOG(ERROR) << "Fail to read " << certificate << ": "
                       << SSLError(ERR_get_error());
            return -1;
        }
    }
    std::unique_ptr<X509, FreeX509> x(
        PEM_read_bio_X509_AUX(cbio.get(), NULL, 0, NULL));
    if (!x) {
        LOG(ERROR) << "Fail to parse " << certificate << ": "
                   << SSLError(ERR_get_error());
        return -1;
    }
    
    // Load the main certificate
    if (SSL_CTX_use_certificate(ctx, x.get()) != 1) {
        LOG(ERROR) << "Fail to load " << certificate << ": "
                   << SSLError(ERR_get_error());
        return -1;
    }

    // Load the certificate chain
#if (OPENSSL_VERSION_NUMBER >= 0x10002000L)
    SSL_CTX_clear_chain_certs(ctx);
#else
    if (ctx->extra_certs != NULL) {
        sk_X509_pop_free(ctx->extra_certs, X509_free);
        ctx->extra_certs = NULL;
    }
#endif
    X509* ca = NULL;
    while ((ca = PEM_read_bio_X509(cbio.get(), NULL, 0, NULL))) {
        if (SSL_CTX_add_extra_chain_cert(ctx, ca) != 1) {
            LOG(ERROR) << "Fail to load chain certificate in "
                       << certificate << ": " << SSLError(ERR_get_error());
            X509_free(ca);
            return -1;
        }
    }

    int err = ERR_get_error();
    if (err != 0 && (ERR_GET_LIB(err) != ERR_LIB_PEM
                     || ERR_GET_REASON(err) != PEM_R_NO_START_LINE)) {
        LOG(ERROR) << "Fail to read chain certificate in "
                   << certificate << ": " << SSLError(err);
        return -1;
    }
    ERR_clear_error();

    // Validate certificate and private key 
    if (SSL_CTX_check_private_key(ctx) != 1) {
        LOG(ERROR) << "Fail to verify " << private_key << ": "
                   << SSLError(ERR_get_error());
        return -1;
    }

    if (hostnames != NULL) {
        ExtractHostnames(x.get(), hostnames);
    }
    return 0;
}

static int SetSSLOptions(SSL_CTX* ctx, const std::string& ciphers,
                         int protocols, const VerifyOptions& verify) {
    long ssloptions = SSL_OP_ALL    // All known workarounds for bugs
            | SSL_OP_NO_SSLv2
#ifdef SSL_OP_NO_COMPRESSION
            | SSL_OP_NO_COMPRESSION
#endif  // SSL_OP_NO_COMPRESSION
            | SSL_OP_CIPHER_SERVER_PREFERENCE
            | SSL_OP_NO_SESSION_RESUMPTION_ON_RENEGOTIATION;

    if (!(protocols & SSLv3)) {
        ssloptions |= SSL_OP_NO_SSLv3;
    }
    if (!(protocols & TLSv1)) {
        ssloptions |= SSL_OP_NO_TLSv1;
    }

#ifdef SSL_OP_NO_TLSv1_1
    if (!(protocols & TLSv1_1)) {
        ssloptions |= SSL_OP_NO_TLSv1_1;
    }
#endif  // SSL_OP_NO_TLSv1_1

#ifdef SSL_OP_NO_TLSv1_2
    if (!(protocols & TLSv1_2)) {
        ssloptions |= SSL_OP_NO_TLSv1_2;
    }
#endif  // SSL_OP_NO_TLSv1_2
    SSL_CTX_set_options(ctx, ssloptions);

    long sslmode = SSL_MODE_ENABLE_PARTIAL_WRITE
            | SSL_MODE_ACCEPT_MOVING_WRITE_BUFFER;
    SSL_CTX_set_mode(ctx, sslmode);

    if (!ciphers.empty() &&
        SSL_CTX_set_cipher_list(ctx, ciphers.c_str()) != 1) {
        LOG(ERROR) << "Fail to set cipher list to " << ciphers
                   << ": " << SSLError(ERR_get_error());
        return -1;
    }

    // TODO: Verify the CNAME in certificate matches the requesting host
    if (verify.verify_depth > 0) {
        SSL_CTX_set_verify(ctx, (SSL_VERIFY_PEER
                                 | SSL_VERIFY_FAIL_IF_NO_PEER_CERT), NULL);
        SSL_CTX_set_verify_depth(ctx, verify.verify_depth);
        std::string cafile = verify.ca_file_path;
        if (cafile.empty()) {
            cafile = X509_get_default_cert_area() + std::string("/cert.pem");
        }
        if (SSL_CTX_load_verify_locations(ctx, cafile.c_str(), NULL) == 0) {
            if (verify.ca_file_path.empty()) {
                LOG(WARNING) << "Fail to load default CA file " << cafile
                             << ": " << SSLError(ERR_get_error());
            } else {
                LOG(ERROR) << "Fail to load CA file " << cafile
                           << ": " << SSLError(ERR_get_error());
                return -1;
            }
        }
    } else {
        SSL_CTX_set_verify(ctx, SSL_VERIFY_NONE, NULL);
    }

    SSL_CTX_set_info_callback(ctx, SSLInfoCallback);
#if OPENSSL_VERSION_NUMBER >= 0x00907000L
    // To detect and protect from heartbleed attack
    SSL_CTX_set_msg_callback(ctx, SSLMessageCallback);
#endif

    return 0;
}

static int ServerALPNCallback(
        SSL* ssl, const unsigned char** out, unsigned char* outlen,
        const unsigned char* in, unsigned int inlen, void* arg) {
    const std::string* alpns = static_cast<const std::string*>(arg);
    if (alpns == nullptr) {
        return SSL_TLSEXT_ERR_NOACK;
    }

    // Use OpenSSL standard select API.
    int select_result = SSL_select_next_proto(
            const_cast<unsigned char**>(out), outlen, 
            reinterpret_cast<const unsigned char*>(alpns->data()), alpns->size(),
            in, inlen);
    return (select_result == OPENSSL_NPN_NEGOTIATED) 
                ? SSL_TLSEXT_ERR_OK : SSL_TLSEXT_ERR_NOACK;
}

static int SetServerALPNCallback(SSL_CTX* ssl_ctx, const std::string* alpns) {
    if (ssl_ctx == nullptr) {
        LOG(ERROR) << "Fail to set server ALPN callback, ssl_ctx is nullptr.";
        return -1;
    }

    // Server set alpn callback when openssl version is more than 1.0.2
#if (OPENSSL_VERSION_NUMBER >= SSL_VERSION_NUMBER(1, 0, 2))
    SSL_CTX_set_alpn_select_cb(ssl_ctx, ServerALPNCallback,
            const_cast<std::string*>(alpns));
#else
    LOG(WARNING) << "OpenSSL version=" << OPENSSL_VERSION_STR 
            << " is lower than 1.0.2, ignore server alpn.";
#endif
    return 0;
}

SSL_CTX* CreateClientSSLContext(const ChannelSSLOptions& options) {
    std::unique_ptr<SSL_CTX, FreeSSLCTX> ssl_ctx(
        SSL_CTX_new(SSLv23_client_method()));
    if (!ssl_ctx) {
        LOG(ERROR) << "Fail to new SSL_CTX: " << SSLError(ERR_get_error());
        return NULL;
    }

    if (!options.client_cert.certificate.empty()
        && LoadCertificate(ssl_ctx.get(),
                           options.client_cert.certificate,
                           options.client_cert.private_key, NULL) != 0) {
        return NULL;
    }

    int protocols = ParseSSLProtocols(options.protocols);
    if (protocols < 0
        || SetSSLOptions(ssl_ctx.get(), options.ciphers,
                         protocols, options.verify) != 0) {
        return NULL;
    }

    if (!options.alpn_protocols.empty()) {
        std::vector<unsigned char> alpn_list;
        if (!BuildALPNProtocolList(options.alpn_protocols, alpn_list)) {
            return NULL;
        }
        SSL_CTX_set_alpn_protos(ssl_ctx.get(), alpn_list.data(), alpn_list.size());
    }

    SSL_CTX_set_session_cache_mode(ssl_ctx.get(), SSL_SESS_CACHE_CLIENT);
    return ssl_ctx.release();
}

SSL_CTX* CreateServerSSLContext(const std::string& certificate,
                                const std::string& private_key,
                                const ServerSSLOptions& options,
                                const std::string* alpns,
                                std::vector<std::string>* hostnames) {
    std::unique_ptr<SSL_CTX, FreeSSLCTX> ssl_ctx(
        SSL_CTX_new(SSLv23_server_method()));
    if (!ssl_ctx) {
        LOG(ERROR) << "Fail to new SSL_CTX: " << SSLError(ERR_get_error());
        return NULL;
    }

    if (LoadCertificate(ssl_ctx.get(), certificate,
                        private_key, hostnames) != 0) {
        return NULL;
    }

    int protocols = TLSv1 | TLSv1_1 | TLSv1_2;
    if (!options.disable_ssl3) {
        protocols |= SSLv3;
    }
    if (SetSSLOptions(ssl_ctx.get(), options.ciphers,
                      protocols, options.verify) != 0) {
        return NULL;
    }

#ifdef SSL_MODE_RELEASE_BUFFERS
    if (options.release_buffer) {
        long sslmode = SSL_CTX_get_mode(ssl_ctx.get());
        sslmode |= SSL_MODE_RELEASE_BUFFERS;
        SSL_CTX_set_mode(ssl_ctx.get(), sslmode);
    }
#endif  // SSL_MODE_RELEASE_BUFFERS

    SSL_CTX_set_timeout(ssl_ctx.get(), options.session_lifetime_s);
    SSL_CTX_sess_set_cache_size(ssl_ctx.get(), options.session_cache_size);

#ifndef OPENSSL_NO_DH
    SSL_CTX_set_tmp_dh_callback(ssl_ctx.get(), SSLGetDHCallback);

#if !defined(OPENSSL_NO_ECDH) && defined(SSL_CTX_set_tmp_ecdh)
    EC_KEY* ecdh = NULL;
    int i = OBJ_sn2nid(options.ecdhe_curve_name.c_str());
    if (!i || ((ecdh = EC_KEY_new_by_curve_name(i)) == NULL)) {
        LOG(ERROR) << "Fail to find ECDHE named curve="
                   << options.ecdhe_curve_name
                   << ": " << SSLError(ERR_get_error());
        return NULL;
    }
    SSL_CTX_set_tmp_ecdh(ssl_ctx.get(), ecdh);
    EC_KEY_free(ecdh);
#endif

#endif  // OPENSSL_NO_DH

    // Set ALPN callback to choose application protocol when alpns is not empty.
    if (alpns != nullptr && !alpns->empty()) {
        if (SetServerALPNCallback(ssl_ctx.get(), alpns) != 0) {
            return NULL; 
        }
    }
    return ssl_ctx.release();
}

SSL* CreateSSLSession(SSL_CTX* ctx, SocketId id, int fd, bool server_mode) {
    if (ctx == NULL) {
        LOG(WARNING) << "Lack SSL_ctx to create an SSL session";
        return NULL;
    }
    SSL* ssl = SSL_new(ctx);
    if (ssl == NULL) {
        LOG(ERROR) << "Fail to SSL_new: " << SSLError(ERR_get_error());
        return NULL;
    }
    if (SSL_set_fd(ssl, fd) != 1) {
        LOG(ERROR) << "Fail to SSL_set_fd: " << SSLError(ERR_get_error());
        SSL_free(ssl);
        return NULL;
    }

    if (server_mode) {
        SSL_set_accept_state(ssl);
    } else {
        SSL_set_connect_state(ssl);
    }
    SSL_set_app_data(ssl, id);
    return ssl;
}

void AddBIOBuffer(SSL* ssl, int fd, int bufsize) {
#if defined(OPENSSL_IS_BORINGSSL)
    BIO *rbio = BIO_new(BIO_s_mem());
    BIO *wbio = BIO_new(BIO_s_mem());
#else
    BIO *rbio = BIO_new(BIO_f_buffer());
    BIO_set_buffer_size(rbio, bufsize);
    BIO *wbio = BIO_new(BIO_f_buffer());
    BIO_set_buffer_size(wbio, bufsize);
#endif
    BIO* rfd = BIO_new(BIO_s_fd());
    BIO_set_fd(rfd, fd, 0);
    rbio  = BIO_push(rbio, rfd);
    BIO* wfd = BIO_new(BIO_s_fd());
    BIO_set_fd(wfd, fd, 0);
    wbio = BIO_push(wbio, wfd);
    SSL_set_bio(ssl, rbio, wbio);
}

SSLState DetectSSLState(int fd, int* error_code) {
    // Peek the first few bytes inside socket to detect whether
    // it's an SSL connection. If it is, create an SSL session
    // which will be used to read/write after

    // Header format of SSLv2
    // +-----------+------+-----
    // | 2B header | 0x01 | etc.
    // +-----------+------+-----
    // The first bit of header is always 1, with the following
    // 15 bits are the length of data

    // Header format of SSLv3 or TLSv1.0, 1.1, 1.2
    // +------+------------+-----------+------+-----
    // | 0x16 | 2B version | 2B length | 0x01 | etc.
    // +------+------------+-----------+------+-----
    char header[6];
    const ssize_t nr = recv(fd, header, sizeof(header), MSG_PEEK);
    if (nr < (ssize_t)sizeof(header)) {
        if (nr < 0) {
            if (errno == ENOTSOCK) {
                return SSL_OFF;
            }
            *error_code = errno;   // Including EAGAIN and EINTR
        } else if (nr == 0) {      // EOF
            *error_code = 0;
        } else {                   // Not enough data, need retry
            *error_code = EAGAIN;
        }
        return SSL_UNKNOWN;
    }
    
    if ((header[0] == 0x16 && header[5] == 0x01) // SSLv3 or TLSv1.0, 1.1, 1.2
        || ((header[0] & 0x80) == 0x80 && header[2] == 0x01)) {  // SSLv2
        return SSL_CONNECTING;
    } else {
        return SSL_OFF;
    }
}

#if OPENSSL_VERSION_NUMBER < 0x10100000L

// NOTE: Can't find a macro for CRYPTO_THREADID
//       Fallback to use CRYPTO_LOCK_ECDH as flag
#ifdef CRYPTO_LOCK_ECDH
static void SSLGetThreadId(CRYPTO_THREADID* tid) {
    CRYPTO_THREADID_set_numeric(tid, (unsigned long)pthread_self());
}
#else
static unsigned long SSLGetThreadId() {
    return pthread_self();
}
#endif  // CRYPTO_LOCK_ECDH

// Locks for SSL library
// NOTE: If we replace this with bthread_mutex_t, SSL routines
// may crash probably due to some TLS data used inside OpenSSL
// Also according to performance test, there is little difference
// between pthread mutex and bthread mutex
static butil::Mutex* g_ssl_mutexs = NULL;

static void SSLLockCallback(int mode, int n, const char* file, int line) {
    (void)file;
    (void)line;
    // Following log is too anonying even for verbose logs.
    // RPC_VLOG << "[" << file << ':' << line << "] SSL"
    //          << (mode & CRYPTO_LOCK ? "locks" : "unlocks")
    //          << " thread=" << CRYPTO_thread_id();
    if (mode & CRYPTO_LOCK) {
        g_ssl_mutexs[n].lock();
    } else {
        g_ssl_mutexs[n].unlock();
    }
}
#endif // OPENSSL_VERSION_NUMBER < 0x10100000L

int SSLThreadInit() {
#if OPENSSL_VERSION_NUMBER < 0x10100000L
    g_ssl_mutexs = new butil::Mutex[CRYPTO_num_locks()];
    CRYPTO_set_locking_callback(SSLLockCallback);
# ifdef CRYPTO_LOCK_ECDH
    CRYPTO_THREADID_set_callback(SSLGetThreadId);
# else
    CRYPTO_set_id_callback(SSLGetThreadId);
# endif  // CRYPTO_LOCK_ECDH
#endif // OPENSSL_VERSION_NUMBER < 0x10100000L 
    return 0;
}

#ifndef OPENSSL_NO_DH

static DH* SSLGetDH1024() {
    BIGNUM* p = get_rfc2409_prime_1024(NULL);
    if (!p) {
        return NULL;
    }
    // See RFC 2409, Section 6 "Oakley Groups"
    // for the reason why 2 is used as generator.
    BIGNUM* g = NULL;
    BN_dec2bn(&g, "2");
    if (!g) {
        BN_free(p);
        return NULL;
    }
    DH *dh = DH_new();
    if (!dh) {
        BN_free(p);
        BN_free(g);
        return NULL;
    }
    DH_set0_pqg(dh, p, NULL, g);
    return dh;
}

static DH* SSLGetDH2048() {
    BIGNUM* p = get_rfc3526_prime_2048(NULL);
    if (!p) {
        return NULL;
    }
    // See RFC 3526, Section 3 "2048-bit MODP Group"
    // for the reason why 2 is used as generator.
    BIGNUM* g = NULL;
    BN_dec2bn(&g, "2");
    if (!g) {
        BN_free(p);
        return NULL;
    }
    DH* dh = DH_new();
    if (!dh) {
        BN_free(p);
        BN_free(g);
        return NULL;
    }
    DH_set0_pqg(dh, p, NULL, g);
    return dh;
}

static DH* SSLGetDH4096() {
    BIGNUM* p = get_rfc3526_prime_4096(NULL);
    if (!p) {
        return NULL;
    }
    // See RFC 3526, Section 5 "4096-bit MODP Group"
    // for the reason why 2 is used as generator.
    BIGNUM* g = NULL;
    BN_dec2bn(&g, "2");
    if (!g) {
        BN_free(p);
        return NULL;
    }
    DH *dh = DH_new();
    if (!dh) {
        BN_free(p);
        BN_free(g);
        return NULL;
    }
    DH_set0_pqg(dh, p, NULL, g);
    return dh;
}

static DH* SSLGetDH8192() {
    BIGNUM* p = get_rfc3526_prime_8192(NULL);
    if (!p) {
        return NULL;
    }
    // See RFC 3526, Section 7 "8192-bit MODP Group"
    // for the reason why 2 is used as generator.
    BIGNUM* g = NULL;
    BN_dec2bn(&g, "2");
    if (!g) {
        BN_free(g);
        return NULL;
    }
    DH *dh = DH_new();
    if (!dh) {
        BN_free(p);
        BN_free(g);
        return NULL;
    }
    DH_set0_pqg(dh, p, NULL, g);
    return dh;
}

#endif  // OPENSSL_NO_DH

int SSLDHInit() {
#ifndef OPENSSL_NO_DH
    if ((g_dh_1024 = SSLGetDH1024()) == NULL) {
        LOG(ERROR) << "Fail to initialize DH-1024";
        return -1;
    }
    if ((g_dh_2048 = SSLGetDH2048()) == NULL) {
        LOG(ERROR) << "Fail to initialize DH-2048";
        return -1;
    }
    if ((g_dh_4096 = SSLGetDH4096()) == NULL) {
        LOG(ERROR) << "Fail to initialize DH-4096";
        return -1;
    }
    if ((g_dh_8192 = SSLGetDH8192()) == NULL) {
        LOG(ERROR) << "Fail to initialize DH-8192";
        return -1;
    }
#endif  // OPENSSL_NO_DH
    return 0;
}

static std::string GetNextLevelSeparator(const char* sep) {
    if (sep[0] != '\n') {
        return sep;
    }
    const size_t left_len = strlen(sep + 1);
    if (left_len == 0) {
        return "\n ";
    }
    std::string new_sep;
    new_sep.reserve(left_len * 2 + 1);
    new_sep.append(sep, left_len + 1);
    new_sep.append(sep + 1, left_len);
    return new_sep;
}

void Print(std::ostream& os, SSL* ssl, const char* sep) {
    os << "cipher=" << SSL_get_cipher(ssl) << sep
       << "protocol=" << SSL_get_version(ssl) << sep
       << "verify=" << (SSL_get_verify_mode(ssl) & SSL_VERIFY_PEER
                        ? "success" : "none");
    X509* cert = SSL_get_peer_certificate(ssl);
    if (cert) {
        os << sep << "peer_certificate={";
        const std::string new_sep = GetNextLevelSeparator(sep);
        if (sep[0] == '\n') {
            os << new_sep;
        }
        Print(os, cert, new_sep.c_str());
        if (sep[0] == '\n') {
            os << sep;
        }
        os << '}';
    }
}

void Print(std::ostream& os, X509* cert, const char* sep) {
    BIO* buf = BIO_new(BIO_s_mem());
    if (buf == NULL) {
        return;
    }
    BIO_printf(buf, "subject=");
    X509_NAME_print(buf, X509_get_subject_name(cert), 0);
    BIO_printf(buf, "%sstart_date=", sep);
    ASN1_TIME_print(buf, X509_get_notBefore(cert));
    BIO_printf(buf, "%sexpire_date=", sep);
    ASN1_TIME_print(buf, X509_get_notAfter(cert));

    BIO_printf(buf, "%scommon_name=", sep);
    std::vector<std::string> hostnames;
    brpc::ExtractHostnames(cert, &hostnames);
    for (size_t i = 0; i < hostnames.size(); ++i) {
        BIO_printf(buf, "%s;", hostnames[i].c_str());
    }

    BIO_printf(buf, "%sissuer=", sep);
    X509_NAME_print(buf, X509_get_issuer_name(cert), 0);

    char* bufp = NULL;
    int len = BIO_get_mem_data(buf, &bufp);
    os << butil::StringPiece(bufp, len);
}

<<<<<<< HEAD
bool BuildALPNProtocolList(
    const std::vector<std::string>& alpn_protocols,
    std::vector<unsigned char>& result
) {
    size_t alpn_list_length = 0;
    for (const auto& alpn_protocol : alpn_protocols) {
        if (alpn_protocol.size() > UCHAR_MAX) {
            LOG(ERROR) << "Fail to build ALPN procotol list: "
                       << "protocol name length " << alpn_protocol.size() << " too long, "
                       << "max 255 supported.";
            return false;
        }
        alpn_list_length += alpn_protocol.size() + 1;
    }

    result.resize(alpn_list_length);
    for (size_t curr = 0, i = 0; i < alpn_protocols.size(); i++) {
        result[curr++] = static_cast<unsigned char>(
            alpn_protocols[i].size()
        );
        std::copy(
            alpn_protocols[i].begin(),
            alpn_protocols[i].end(),
            result.begin() + curr
        );
        curr += alpn_protocols[i].size();
    }
    return true;
=======
std::string ALPNProtocolToString(const AdaptiveProtocolType& protocol) {
    butil::StringPiece name = protocol.name();
    // Default use http 1.1 version
    if (name.starts_with("http")) {
        name.set("http/1.1");
    }

    // ALPN extension uses 1 byte to record the protocol length
    // and it's maximum length is 255.
    if (name.size() > CHAR_MAX) {
        name = name.substr(0, CHAR_MAX); 
    }

    char length = static_cast<char>(name.size());
    return std::string(&length, 1) + name.data(); 
>>>>>>> dc9e786f
}

} // namespace brpc

#endif // USE_MESALINK<|MERGE_RESOLUTION|>--- conflicted
+++ resolved
@@ -887,7 +887,23 @@
     os << butil::StringPiece(bufp, len);
 }
 
-<<<<<<< HEAD
+std::string ALPNProtocolToString(const AdaptiveProtocolType& protocol) {
+    butil::StringPiece name = protocol.name();
+    // Default use http 1.1 version
+    if (name.starts_with("http")) {
+        name.set("http/1.1");
+    }
+
+    // ALPN extension uses 1 byte to record the protocol length
+    // and it's maximum length is 255.
+    if (name.size() > CHAR_MAX) {
+        name = name.substr(0, CHAR_MAX); 
+    }
+
+    char length = static_cast<char>(name.size());
+    return std::string(&length, 1) + name.data(); 
+}
+
 bool BuildALPNProtocolList(
     const std::vector<std::string>& alpn_protocols,
     std::vector<unsigned char>& result
@@ -916,23 +932,6 @@
         curr += alpn_protocols[i].size();
     }
     return true;
-=======
-std::string ALPNProtocolToString(const AdaptiveProtocolType& protocol) {
-    butil::StringPiece name = protocol.name();
-    // Default use http 1.1 version
-    if (name.starts_with("http")) {
-        name.set("http/1.1");
-    }
-
-    // ALPN extension uses 1 byte to record the protocol length
-    // and it's maximum length is 255.
-    if (name.size() > CHAR_MAX) {
-        name = name.substr(0, CHAR_MAX); 
-    }
-
-    char length = static_cast<char>(name.size());
-    return std::string(&length, 1) + name.data(); 
->>>>>>> dc9e786f
 }
 
 } // namespace brpc
