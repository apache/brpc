--- conflicted
+++ resolved
@@ -56,18 +56,15 @@
     // that has no data transmission for `idle_timeout_sec' will be closed
     // automatically iff `idle_timeout_sec' > 0
     // Return 0 on success, -1 otherwise.
-<<<<<<< HEAD
     int StartAccept(int listened_fd,
                     rdma::RdmaCommunicationManager* listened_rdma,
-                    int idle_timeout_sec, SSL_CTX* ssl_ctx);
-    // Just accept at TCP fd
-    int StartAccept(int listened_fd, int idle_timeout_sec, SSL_CTX* ssl_ctx) {
+                    int idle_timeout_sec,
+                    const std::shared_ptr<SocketSSLContext>& ssl_ctx);
+    int StartAccept(int listened_fd,
+                    int idle_timeout_sec,
+                    const std::shared_ptr<SocketSSLContext>& ssl_ctx) {
         return StartAccept(listened_fd, NULL, idle_timeout_sec, ssl_ctx);
     }
-=======
-    int StartAccept(int listened_fd, int idle_timeout_sec,
-                    const std::shared_ptr<SocketSSLContext>& ssl_ctx);
->>>>>>> 3becc728
 
     // [thread-safe] Stop accepting connections.
     // `closewait_ms' is not used anymore.
