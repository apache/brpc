--- conflicted
+++ resolved
@@ -36,6 +36,9 @@
 #include "brpc/naming_service_filter.h"
 
 namespace brpc {
+namespace rdma {
+class Sender;
+};
 
 struct ChannelOptions {
     // Constructed with default options.
@@ -122,11 +125,10 @@
     // Default: NULL
     const NamingServiceFilter* ns_filter;
 
-<<<<<<< HEAD
     // Let this channel use rdma rather than tcp.
     // Default: false
     bool use_rdma;
-=======
+
     // Channels with same connection_group share connections.
     // In other words, set to a different value to stop sharing connections.
     // Case-sensitive, leading and trailing spaces are ignored.
@@ -137,7 +139,6 @@
     // SSLOptions is large and not often used, allocate it on heap to
     // prevent ChannelOptions from being bloated in most cases.
     butil::PtrContainer<ChannelSSLOptions> _ssl_options;
->>>>>>> 3becc728
 };
 
 // A Channel represents a communication line to one server or multiple servers
@@ -152,6 +153,8 @@
 class Channel : public ChannelBase {
 friend class Controller;
 friend class SelectiveChannel;
+friend class rdma::Sender;
+friend class rdma::RdmaFallbackChannel;
 public:
     Channel(ProfilerLinker = ProfilerLinker());
     ~Channel();
@@ -230,6 +233,7 @@
     // It will be destroyed after channel's destruction and all
     // the RPC above has finished
     butil::intrusive_ptr<SharedLoadBalancer> _lb;
+    butil::EndPoint _remote_side;
     ChannelOptions _options;
     int _preferred_index;
 };
