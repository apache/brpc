// Copyright (c) 2014 Baidu, Inc.
// 
// Licensed under the Apache License, Version 2.0 (the "License");
// you may not use this file except in compliance with the License.
// You may obtain a copy of the License at
// 
//     http://www.apache.org/licenses/LICENSE-2.0
// 
// Unless required by applicable law or agreed to in writing, software
// distributed under the License is distributed on an "AS IS" BASIS,
// WITHOUT WARRANTIES OR CONDITIONS OF ANY KIND, either express or implied.
// See the License for the specific language governing permissions and
// limitations under the License.

// Authors: Ge,Jun (gejun@baidu.com)
//          Rujie Jiang (jiangrujie@baidu.com)
//          Zhangyi Chen (chenzhangyi01@baidu.com)

#ifndef BRPC_SOCKET_H
#define BRPC_SOCKET_H

#include <iostream>                            // std::ostream
#include <deque>                               // std::deque
#include <set>                                 // std::set
#include "butil/atomicops.h"                    // butil::atomic
#include "bthread/types.h"                      // bthread_id_t
#include "butil/iobuf.h"                        // butil::IOBuf, IOPortal
#include "butil/macros.h"                       // DISALLOW_COPY_AND_ASSIGN
#include "butil/endpoint.h"                     // butil::EndPoint
#include "butil/resource_pool.h"                // butil::ResourceId
#include "bthread/butex.h"                      // butex_create_checked
#include "brpc/authenticator.h"           // Authenticator
#include "brpc/errno.pb.h"                // EFAILEDSOCKET
#include "brpc/details/ssl_helper.h"      // SSLState
#include "brpc/stream.h"                  // StreamId
#include "brpc/destroyable.h"             // Destroyable
#include "brpc/options.pb.h"              // ConnectionType
#include "brpc/socket_id.h"               // SocketId
#include "brpc/socket_message.h"          // SocketMessagePtr

namespace brpc {
namespace policy {
class ConsistentHashingLoadBalancer;
class RtmpContext;
<<<<<<< HEAD
class CouchbaseLoadBalancer;
=======
class H2GlobalStreamCreator;
>>>>>>> 5261158c
}  // namespace policy
namespace schan {
class ChannelBalancer;
}

class Socket;
class AuthContext;
class EventDispatcher;
class Stream;

// A special closure for processing the about-to-recycle socket. Socket does
// not delete SocketUser, if you want, `delete this' at the end of
// BeforeRecycle().
class SocketUser {
public:
    virtual ~SocketUser() {}
    virtual void BeforeRecycle(Socket*) {};

    // Will be perodically called in a dedicated thread to check the
    // health.
    // If the return value is 0, the socket is revived.
    // If the return value is ESTOP, the health-checking thread quits.
    // The default impl is testing health by connection.
    virtual int CheckHealth(Socket*);

    // Called after revived.
    virtual void AfterRevived(Socket*);
};

// TODO: Remove this class which is replace-able with SocketMessage
// A special closure for handling fd related connection. The Socket does
// not delete SocketConnection, if you want, `delete this' at the end of
// BeforeRecycle().
class SocketConnection {
public:
    virtual ~SocketConnection() {}
    virtual void BeforeRecycle(Socket*) = 0;

    // Establish a connection, call on_connect after connection finishes
    virtual int Connect(Socket*, const timespec*,
                        int (*on_connect)(int, int, void*), void*) = 0;

    // Cut IOBufs into fd or SSL Channel
    virtual ssize_t CutMessageIntoFileDescriptor(int, butil::IOBuf**, size_t) = 0;
    virtual ssize_t CutMessageIntoSSLChannel(SSL*, butil::IOBuf**, size_t) = 0;
};

// Application-level connect. After TCP connected, the client sends some
// sort of "connect" message to the server to establish application-level
// connection.
// Instances of AppConnect may be shared by multiple sockets and often
// created by std::make_shared<T>() where T implements AppConnect
class AppConnect {
public:
    virtual ~AppConnect() {}

    // Called after TCP connected. Call done(error, data) when
    // the application-level connection is established.
    // Notice that `socket' can only be used for getting information of
    // the connection. To write into the socket, write socket->fd() with
    // sys_write directly. This is because Socket::Write() does not really
    // write out until AppConnect is done.
    virtual void StartConnect(const Socket* socket,
                              void (*done)(int err, void* data),
                              void* data) = 0;

    // Called when the host socket is setfailed or about to be recycled.
    // If the AppConnect is still in-progress, it should be canceled properly.
    virtual void StopConnect(Socket*) = 0;
};

// _s = per second, _m = per minute
struct SocketStat {
    uint32_t in_size_s;
    uint32_t out_size_s;
    uint32_t in_num_messages_s;
    uint32_t out_num_messages_s;
    uint64_t in_size_m; // must be 64-bit
    uint64_t out_size_m;
    uint32_t in_num_messages_m;
    uint32_t out_num_messages_m;
};

struct PipelinedInfo {
    PipelinedInfo() { reset(); }
    void reset() {
        count = 0;
        with_auth = false;
        id_wait = INVALID_BTHREAD_ID;
    }
    uint32_t count;
    bool with_auth;
    bthread_id_t id_wait;
};

struct SocketSSLContext {
    SocketSSLContext();
    ~SocketSSLContext();
    
    SSL_CTX* raw_ctx;           // owned
    std::string sni_name;       // useful for clients
};

// TODO: Comment fields
struct SocketOptions {
    SocketOptions();

    // If `fd' is non-negative, set `fd' to be non-blocking and take the
    // ownership. Socket will close the fd(if needed) and call 
    // user->BeforeRecycle() before recycling.
    int fd;
    butil::EndPoint remote_side;
    SocketUser* user;
    // When *edge-triggered* events happen on the file descriptor, callback
    // `on_edge_triggered_events' will be called. Inside the callback, user
    // shall read fd() in non-blocking mode until all data has been read
    // or EAGAIN is met, otherwise the callback will not be called again
    // until new data arrives. The callback will not be called from more than
    // one thread at any time.
    void (*on_edge_triggered_events)(Socket*);
    int health_check_interval_s;
    std::shared_ptr<SocketSSLContext> initial_ssl_ctx;
    bthread_keytable_pool_t* keytable_pool;
    SocketConnection* conn;
    std::shared_ptr<AppConnect> app_connect;
    // The created socket will set parsing_context with this value.
    Destroyable* initial_parsing_context;
};

// Abstractions on reading from and writing into file descriptors.
// NOTE: accessed by multiple threads(frequently), align it by cacheline.
class BAIDU_CACHELINE_ALIGNMENT/*note*/ Socket {
friend class EventDispatcher;
friend class InputMessenger;
friend class Acceptor;
friend class ConnectionsService;
friend class SocketUser;
friend class Stream;
friend class Controller;
friend class policy::ConsistentHashingLoadBalancer;
friend class policy::RtmpContext;
friend class schan::ChannelBalancer;
friend class HealthCheckTask;
<<<<<<< HEAD
friend class policy::CouchbaseLoadBalancer;
=======
friend class policy::H2GlobalStreamCreator;
>>>>>>> 5261158c
    class SharedPart;
    struct Forbidden {};
    struct WriteRequest;

public:
    const static int STREAM_FAKE_FD = INT_MAX;
    // NOTE: User cannot create Socket from constructor. Use Create()
    // instead. It's public just because of requirement of ResourcePool.
    Socket(Forbidden);
    ~Socket();

    // Write `msg' into this Socket and clear it. The `msg' should be an
    // intact request or response. To prevent messages from interleaving
    // with other messages, the internal file descriptor is written by one
    // thread at any time. Namely when only one thread tries to write, the
    // message is written once directly in the calling thread. If the message
    // is not completely written, a KeepWrite thread is created to continue
    // the writing. When other threads want to write simultaneously (thread
    // contention), they append WriteRequests to the KeepWrite thread in a 
    // wait-free manner rather than writing to the file descriptor directly.
    // KeepWrite will not quit until all WriteRequests are complete.
    // Key properties:
    // - all threads have similar opportunities to write, no one is starved.
    // - Write once when uncontended(most cases).
    // - Wait-free when contended.
    struct WriteOptions {
        // `id_wait' is signalled when this Socket is SetFailed. To disable
        // the signal, set this field to INVALID_BTHREAD_ID.
        // `on_reset' of `id_wait' is NOT called when Write() returns non-zero.
        // Default: INVALID_BTHREAD_ID
        bthread_id_t id_wait;
        // If no connection exists, a connection will be established to
        // remote_side() regarding deadline `abstime'. NULL means no timeout.
        // Default: NULL
        const timespec* abstime;
        
        // Will be queued to implement positional correspondence with responses
        // Default: 0
        uint32_t pipelined_count;

        // [Only effective when pipelined_count is non-zero]
        // The request contains authenticating information which will be
        // responded by the server and processed specially when dealing
        // with the response.
        bool with_auth;
        
        // Do not return EOVERCROWDED
        // Default: false
        bool ignore_eovercrowded;

        WriteOptions()
            : id_wait(INVALID_BTHREAD_ID), abstime(NULL)
            , pipelined_count(0), with_auth(false)
            , ignore_eovercrowded(false) {}
    };
    int Write(butil::IOBuf *msg, const WriteOptions* options = NULL);
    
    // Write an user-defined message. `msg' is released when Write() is
    // successful and *may* remain unchanged otherwise.
    int Write(SocketMessagePtr<>& msg, const WriteOptions* options = NULL);

    // The file descriptor
    int fd() const { return _fd.load(butil::memory_order_relaxed); }

    // ip/port of the local end of the connection
    butil::EndPoint local_side() const { return _local_side; }

    // ip/port of the other end of the connection.
    butil::EndPoint remote_side() const { return _remote_side; }

    // Positive value enables health checking.
    // Initialized by SocketOptions.health_check_interval_s.
    int health_check_interval() const { return _health_check_interval_s; }

    // The unique identifier.
    SocketId id() const { return _this_id; }

    // `user' parameter passed to Create().
    SocketUser* user() const { return _user; }

    // `conn' parameter passed to Create()
    void set_conn(SocketConnection* conn) { _conn = conn; }
    SocketConnection* conn() const { return _conn; }

    // Saved contexts for parsing. Reset before trying new protocols and
    // recycling of the socket.
    void reset_parsing_context(Destroyable*);
    Destroyable* release_parsing_context();
    Destroyable* parsing_context() const
    { return _parsing_context.load(butil::memory_order_consume); }
    // Try to set _parsing_context to *ctx when _parsing_context is NULL.
    // If _parsing_context is NULL, the set is successful and true is returned.
    // Otherwise, *ctx is Destroy()-ed and replaced with the value of
    // _parsing_context, and false is returned. This process is thread-safe.
    template <typename T> bool initialize_parsing_context(T** ctx);

    // Connection-specific result of authentication.
    const AuthContext* auth_context() const { return _auth_context; }
    AuthContext* mutable_auth_context();

    // Create a Socket according to `options', put the identifier into `id'.
    // Returns 0 on sucess, -1 otherwise.
    static int Create(const SocketOptions& options, SocketId* id);

    // Place the Socket associated with identifier `id' into unique_ptr `ptr',
    // which will be released automatically when out of scope (w/o explicit
    // std::move). User can still access `ptr' after calling ptr->SetFailed()
    // before release of `ptr'. 
    // This function is wait-free.
    // Returns 0 on success, -1 when the Socket was SetFailed().
    static int Address(SocketId id, SocketUniquePtr* ptr);

    // Re-address current socket into `ptr'.
    // Always succeed even if this socket is failed.
    void ReAddress(SocketUniquePtr* ptr);

    // Mark this Socket or the Socket associated with `id' as failed.
    // Any later Address() of the identifier shall return NULL unless the
    // Socket was revivied by HealthCheckThread. The Socket is NOT recycled
    // after calling this function, instead it will be recycled when no one
    // references it. Internal fields of the Socket are still accessible
    // after calling this function. Calling SetFailed() of a Socket more
    // than once is OK.
    // This function is lock-free.
    // Returns -1 when the Socket was already SetFailed(), 0 otherwise.
    int SetFailed();
    int SetFailed(int error_code, const char* error_fmt, ...)
        __attribute__ ((__format__ (__printf__, 3, 4)));
    static int SetFailed(SocketId id);

    void FeedbackCircuitBreaker(int error_code, int64_t latency_us);

    bool Failed() const;

    bool DidReleaseAdditionalRereference() const
    { return _recycle_flag.load(butil::memory_order_relaxed); }

    // Notify `id' object (by calling bthread_id_error) when this Socket
    // has been `SetFailed'. If it already has, notify `id' immediately
    void NotifyOnFailed(bthread_id_t id);

    // Release the additional reference which added inside `Create'
    // before so that `Socket' will be recycled automatically once
    // on one is addressing it.
    int ReleaseAdditionalReference();
    // `ReleaseAdditionalReference' this Socket iff it has no data
    // transmission during the last `idle_seconds'
    int ReleaseReferenceIfIdle(int idle_seconds);

    // Set ELOGOFF flag to this `Socket' which means further requests
    // through this `Socket' will receive an ELOGOFF error. This only
    // affects return value of `IsLogOff' and won't close the inner fd
    // Once set, this flag can only be cleared inside `WaitAndReset'
    void SetLogOff();
    bool IsLogOff() const;
    
    // Start to process edge-triggered events from the fd.
    // This function does not block caller.
    static int StartInputEvent(SocketId id, uint32_t events,
                               const bthread_attr_t& thread_attr);

    static const int PROGRESS_INIT = 1;
    bool MoreReadEvents(int* progress);

    // Fight for the right to authenticate this socket. Only one
    // fighter will get 0 as return value. Others will wait until
    // authentication finishes (succeed or not) and the error code
    // will be filled into `auth_error'. The winner MUST call
    // authentication finishes (succeed or not). The winner MUST call
    // `SetAuthentication' (whether authentication succeed or not)
    // to wake up waiters.
    // Return 0 on success, error code on failure.
    int FightAuthentication(int* auth_error);

    // Set the authentication result and signal all the waiters.
    // This function can only be called after a successfule
    // `FightAuthentication', otherwise it's regarded as an error
    void SetAuthentication(int error_code);

    // Since some protocols are not able to store correlation id in their
    // headers (such as nova-pbrpc, http), we have to store it here. Note
    // that there can only be 1 RPC call on this socket at any time, otherwise
    // use PushPipelinedInfo/PopPipelinedInfo instead.
    void set_correlation_id(uint64_t correlation_id)
    { _correlation_id = correlation_id; }
    uint64_t correlation_id() const { return _correlation_id; }

    // For protocols that need positional correspondence between responses
    // and requests.
    void PushPipelinedInfo(const PipelinedInfo&);
    bool PopPipelinedInfo(PipelinedInfo* info);
    // Undo previous PopPipelinedInfo
    void GivebackPipelinedInfo(const PipelinedInfo&);

    void set_preferred_index(int index) { _preferred_index = index; }
    int preferred_index() const { return _preferred_index; }
    
    void set_type_of_service(int tos) { _tos = tos; }

    // Call this method every second (roughly)
    void UpdateStatsEverySecond(int64_t now_ms);

    // Copy stat into `out'. If UpdateStatsEverySecond was never called, all
    // fields will be zero.
    void GetStat(SocketStat* out) const;

    // Call this when you receive an EOF event. `SetFailed' will be
    // called at last if EOF event is no longer postponed
    void SetEOF();
    // Postpone EOF event until `CheckEOF' has been called
    void PostponeEOF();
    void CheckEOF();
    
    SSLState ssl_state() const { return _ssl_state; }
    X509* GetPeerCertificate() const;
    
    // Print debugging inforamtion of `id' into the ostream.
    static void DebugSocket(std::ostream&, SocketId id);

    // Number of Heahth checking since last socket failure.
    int health_check_count() const { return _hc_count; }

    // True if this socket was created by Connect.
    bool CreatedByConnect() const;

    // Get an UNUSED socket connecting to the same place as this socket
    // from the SocketPool of this socket.
    int GetPooledSocket(SocketUniquePtr* pooled_socket);

    // Return this socket which MUST be got from GetPooledSocket to its
    // main_socket's pool.
    int ReturnToPool();

    // True if this socket has SocketPool
    bool HasSocketPool() const;

    // Put all sockets in _shared_part->socket_pool into `list'.
    void ListPooledSockets(std::vector<SocketId>* list, size_t max_count = 0);

    // Return true on success
    bool GetPooledSocketStats(int* numfree, int* numinflight);

    // Create a socket connecting to the same place as this socket.
    int GetShortSocket(SocketUniquePtr* short_socket);

    // Get and persist a socket connecting to the same place as this socket.
    // If an agent socket was already created and persisted, it's returned
    // directly (provided other constraints are satisfied)
    // If `checkfn' is not NULL, and the checking result on the socket that
    // would be returned is false, the socket is abadoned and the getting
    // process is restarted.
    // For example, http2 connections may run out of stream_id after long time
    // running and a new socket should be created. In order not to affect
    // LoadBalancers or NamingServices that may reference the Socket, agent
    // socket can be used for the communication and replaced periodically but
    // the main socket is unchanged.
    int GetAgentSocket(SocketUniquePtr* out, bool (*checkfn)(Socket*));

    // Take a peek at existing agent socket (no creation).
    // Returns 0 on success.
    int PeekAgentSocket(SocketUniquePtr* out) const;

    // Where the stats of this socket are accumulated to.
    SocketId main_socket_id() const;

    // Share the stats with the socket.
    void ShareStats(Socket* s);

    // Call this method to let the server SetFailed() this socket when the
    // socket becomes idle or Server.Stop() is called. Useful for stopping
    // streaming connections which are often referenced by many places,
    // without SetFailed(), the ref-count may never hit zero.
    void fail_me_at_server_stop() { _fail_me_at_server_stop = true; }
    bool shall_fail_me_at_server_stop() const { return _fail_me_at_server_stop; }

    // Tag the socket so that the response coming back from socket will be
    // parsed progressively. For example: in HTTP, the RPC may end w/o reading
    // the body part fully.
    void read_will_be_progressive(ConnectionType t)
    { _connection_type_for_progressive_read = t; }

    // True if read_will_be_progressive() was called.
    bool is_read_progressive() const
    { return _connection_type_for_progressive_read != CONNECTION_TYPE_UNKNOWN; }

    // Handle the socket according to its connection_type when the progressive
    // reading is finally done.
    void OnProgressiveReadCompleted();

    // Last cpuwide-time at when this socket was read or write.
    int64_t last_active_time_us() const {
        return std::max(
            _last_readtime_us.load(butil::memory_order_relaxed),
            _last_writetime_us.load(butil::memory_order_relaxed));
    }

    // A brief description of this socket, consistent with os << *this
    std::string description() const;

    // Returns true if the remote side is overcrowded.
    bool is_overcrowded() const { return _overcrowded; }

    bthread_keytable_pool_t* keytable_pool() const { return _keytable_pool; }

private:
    DISALLOW_COPY_AND_ASSIGN(Socket);

    int ConductError(bthread_id_t);
    int StartWrite(WriteRequest*, const WriteOptions&);

    int Dereference();
friend void DereferenceSocket(Socket*);

    static int Status(SocketId, int32_t* nref = NULL);  // for unit-test.

    // Perform SSL handshake after TCP connection has been established.
    // Create SSL session inside and block (in bthread) until handshake
    // has completed. Application layer I/O is forbidden during this
    // process to avoid concurrent I/O on the underlying fd
    // Returns 0 on success, -1 otherwise
    int SSLHandshake(int fd, bool server_mode);

    // Based upon whether the underlying channel is using SSL (if
    // SSLState is SSL_UNKNOWN, try to detect at first), read data
    // using the corresponding method into `_read_buf'. Returns read
    // bytes on success, 0 on EOF, -1 otherwise and errno is set
    ssize_t DoRead(size_t size_hint);  

    // Based upon whether the underlying channel is using SSL, write
    // `req' using the corresponding method. Returns written bytes on
    // success, -1 otherwise and errno is set
    ssize_t DoWrite(WriteRequest* req);

    // Called before returning to pool.
    void OnRecycle();

    // [Not thread-safe] Wait for EPOLLOUT event on `fd'. If `pollin' is
    // true, EPOLLIN event will also be included and EPOLL_CTL_MOD will
    // be used instead of EPOLL_CTL_ADD. Note that spurious wakeups may
    // occur when this function returns, so make sure to check whether fd
    // is writable or not even when it returns 0
    int WaitEpollOut(int fd, bool pollin, const timespec* abstime);

    // [Not thread-safe] Establish a tcp connection to `remote_side()'
    // If `on_connect' is NULL, this function blocks current thread
    // until connected/timeout. Otherwise, it returns immediately after
    // starting a connection request and `on_connect' will be called
    // when connecting completes (whether it succeeds or not)
    // Returns the socket fd on success, -1 otherwise
    int Connect(const timespec* abstime,
                int (*on_connect)(int fd, int err, void* data), void* data);
    int CheckConnected(int sockfd);

    // [Not thread-safe] Only used by `Write'.
    // Returns:
    //   0  - Already connected
    //   1  - Trying to establish connection
    //   -1 - Failed to connect to remote side
    int ConnectIfNot(const timespec* abstime, WriteRequest* req);
    
    int ResetFileDescriptor(int fd);

    // Returns 0 on success, 1 on failed socket, -1 on recycled.
    static int AddressFailedAsWell(SocketId id, SocketUniquePtr* ptr);

    // Wait until nref hits `expected_nref' and reset some internal resources.
    int WaitAndReset(int32_t expected_nref);

    // Make this socket addressable again.
    void Revive();

    static void* ProcessEvent(void*);

    static void* KeepWrite(void*);

    bool IsWriteComplete(WriteRequest* old_head, bool singular_node,
                         WriteRequest** new_tail);

    void ReturnFailedWriteRequest(
        WriteRequest*, int error_code, const std::string& error_text);
    void ReturnSuccessfulWriteRequest(WriteRequest*);
    WriteRequest* ReleaseWriteRequestsExceptLast(
        WriteRequest*, int error_code, const std::string& error_text);
    void ReleaseAllFailedWriteRequests(WriteRequest*);

    // Generic callback for Socket to handle epollout event
    static int HandleEpollOut(SocketId socket_id);

    class EpollOutRequest;
    // Callback to handle epollout event whose request data
    // is `EpollOutRequest'
    int HandleEpollOutRequest(int error_code, EpollOutRequest* req);

    // Callback when an EpollOutRequest reaches timeout
    static void HandleEpollOutTimeout(void* arg);

    // Callback when connection event reaches (succeeded or not)
    // This callback will be passed to `Connect'
    static int KeepWriteIfConnected(int fd, int err, void* data);
    static void CheckConnectedAndKeepWrite(int fd, int err, void* data);
    static void AfterAppConnected(int err, void* data);

    static void CreateVarsOnce();

    // Default impl. of health checking.
    int CheckHealth();

    // Add a stream over this Socket. And |stream_id| would be automatically
    // closed when this socket fails.
    // Retuns 0 on success. -1 otherwise, indicating that this is currently a
    // broken socket.
    int AddStream(StreamId stream_id);
    int RemoveStream(StreamId stream_id);
    void ResetAllStreams();

    bool ValidFileDescriptor(int fd);

    // For stats.
    void AddInputBytes(size_t bytes);
    void AddInputMessages(size_t count);
    void AddOutputBytes(size_t bytes);
    void AddOutputMessages(size_t count);

    SharedPart* GetSharedPart() const;
    SharedPart* GetOrNewSharedPart();
    SharedPart* GetOrNewSharedPartSlower();

    void CheckEOFInternal();
    
    // _error_code is set after a socket becomes failed, during the time
    // gap, _error_code is 0. The race condition is by-design and acceptable.
    // To always get a non-zero error_code, readers should call this method
    // instead of reading _error_code directly.
    int non_zero_error_code() const {
        const int tmp = _error_code;
        return tmp ? tmp : EFAILEDSOCKET;
    }

    void CancelUnwrittenBytes(size_t bytes);

private:
    // unsigned 32-bit version + signed 32-bit referenced-count.
    // Meaning of version:
    // * Created version: no SetFailed() is called on the Socket yet. Must be
    //   same evenness with initial _versioned_ref because during lifetime of
    //   a Socket on the slot, the version is added with 1 twice. This is
    //   also the version encoded in SocketId.
    // * Failed version: = created version + 1, SetFailed()-ed but returned.
    // * Other versions: the socket is already recycled.
    butil::atomic<uint64_t> _versioned_ref;

    // In/Out bytes/messages, SocketPool etc
    // _shared_part is shared by a main socket and all its pooled sockets.
    // Can't use intrusive_ptr because the creation is based on optimistic
    // locking and relies on atomic CAS. We manage references manually.
    butil::atomic<SharedPart*> _shared_part;

    // [ Set in dispatcher ]
    // To keep the callback in at most one bthread at any time. Read comments
    // of EventDispatcher::ProcessEvent in event_dispatcher.cpp to
    // understand the tricks.
    butil::atomic<int> _nevent;

    // May be set by Acceptor to share keytables between reading threads
    // on sockets created by the Acceptor.
    bthread_keytable_pool_t* _keytable_pool;
    
    // [ Set in ResetFileDescriptor ] 
    butil::atomic<int> _fd;  // -1 when not connected.
    int _tos;                // Type of service which is actually only 8bits.
    int64_t _reset_fd_real_us; // When _fd was reset, in microseconds.

    // Address of peer. Initialized by SocketOptions.remote_side.
    butil::EndPoint _remote_side;

    // Address of self. Initialized in ResetFileDescriptor().
    butil::EndPoint _local_side;
        
    // Called when edge-triggered events happened on `_fd'. Read comments
    // of EventDispatcher::AddConsumer (event_dispatcher.h)
    // carefully before implementing the callback.
    void (*_on_edge_triggered_events)(Socket*);

    // A set of callbacks to monitor important events of this socket.
    // Initialized by SocketOptions.user
    SocketUser* _user;

    // Customize creation of the connection. Initialized by SocketOptions.conn
    SocketConnection* _conn;

    // User-level connection after TCP-connected.
    // Initialized by SocketOptions.app_connect.
    std::shared_ptr<AppConnect> _app_connect;

    // Identifier of this Socket in ResourcePool
    SocketId _this_id;
    
    // last chosen index of the protocol as a heuristic value to avoid
    // iterating all protocol handlers each time.
    int _preferred_index;

    // Number of HC since the last SetFailed() was called. Set to 0 when the
    // socket is revived. Only set in HealthCheckTask::OnTriggeringTask()
    int _hc_count;

    // Size of current incomplete message, set to 0 on complete.
    uint32_t _last_msg_size;
    // Average message size of last #MSG_SIZE_WINDOW messages (roughly)
    uint32_t _avg_msg_size;

    // Storing data read from `_fd' but cut-off yet.
    butil::IOPortal _read_buf;

    // Set with cpuwide_time_us() at last read operation
    butil::atomic<int64_t> _last_readtime_us;

    // Saved context for parsing, reset before trying other protocols.
    butil::atomic<Destroyable*> _parsing_context;

    // Saving the correlation_id of RPC on protocols that cannot put
    // correlation_id on-wire and do not send multiple requests on one
    // connection simultaneously.
    uint64_t _correlation_id;

    // Non-zero when health-checking is on.
    int _health_check_interval_s;

    // +-1 bit-+---31 bit---+
    // |  flag |   counter  |
    // +-------+------------+
    // 1-bit flag to ensure `SetEOF' to be called only once
    // 31-bit counter of requests that are currently being processed
    butil::atomic<uint32_t> _ninprocess;
    
    // +---32 bit---+---32 bit---+ 
    // |  auth flag | auth error |
    // +------------+------------+
    // Meanings of `auth flag':
    // 0 - not authenticated yet
    // 1 - authentication completed (whether it succeeded or not
    //     depends on `auth error')
    butil::atomic<uint64_t> _auth_flag_error;
    bthread_id_t _auth_id;

    // Stores authentication result/context of this socket. This only
    // exists in server side
    AuthContext* _auth_context;

    SSLState _ssl_state;
    SSL* _ssl_session;               // owner
    std::shared_ptr<SocketSSLContext> _ssl_ctx;

    // Pass from controller, for progressive reading.
    ConnectionType _connection_type_for_progressive_read;
    butil::atomic<bool> _controller_released_socket;

    // True if the socket is too full to write.
    volatile bool _overcrowded;

    bool _fail_me_at_server_stop;

    // Set by SetLogOff
    butil::atomic<bool> _logoff_flag;

    // Flag used to mark whether additional reference has been decreased
    // by either `SetFailed' or `SetRecycle'
    butil::atomic<bool> _recycle_flag;

    // Concrete error information from SetFailed()
    // Accesses to these 2 fields(especially _error_text) must be protected
    // by _id_wait_list_mutex
    int _error_code;
    std::string _error_text;

    butil::atomic<SocketId> _agent_socket_id;

    butil::Mutex _pipeline_mutex;
    std::deque<PipelinedInfo>* _pipeline_q;

    // For storing call-id of in-progress RPC.
    pthread_mutex_t _id_wait_list_mutex;
    bthread_id_list_t _id_wait_list;

    // Set with cpuwide_time_us() at last write operation
    butil::atomic<int64_t> _last_writetime_us;
    // Queued but written
    butil::atomic<int64_t> _unwritten_bytes;
    
    // Butex to wait for EPOLLOUT event
    butil::atomic<int>* _epollout_butex;

    // Storing data that are not flushed into `fd' yet.
    butil::atomic<WriteRequest*> _write_head;

    butil::Mutex _stream_mutex;
    std::set<StreamId> *_stream_set;
};

} // namespace brpc


// Sleep a while when `write_expr' returns negative with errno=EOVERCROWDED
// Implemented as a macro rather than a field of Socket.WriteOptions because
// the macro works for other functions besides Socket.Write as well.
#define BRPC_HANDLE_EOVERCROWDED(write_expr)                       \
    ({                                                                  \
        int64_t __ret_code__;                                           \
        int sleep_time = 250;                                           \
        while (true) {                                                  \
            __ret_code__ = (write_expr);                                \
            if (__ret_code__ >= 0 || errno != ::brpc::EOVERCROWDED) { \
                break;                                                  \
            }                                                           \
            sleep_time *= 2;                                            \
            if (sleep_time > 2000) { sleep_time = 2000; }               \
            ::bthread_usleep(sleep_time);                               \
        }                                                               \
        __ret_code__;                                                   \
    })

// Sleep a while when `write_expr' returns negative with errno=EOVERCROWDED.
// The sleep is done for at most `nretry' times.
#define BRPC_HANDLE_EOVERCROWDED_N(write_expr, nretry)                  \
    ({                                                                  \
        int64_t __ret_code__ = 0;                                       \
        int sleep_time = 250;                                           \
        for (int i = static_cast<int>(nretry); i >= 0; --i) {           \
            __ret_code__ = (write_expr);                                \
            if (__ret_code__ >= 0 || errno != ::brpc::EOVERCROWDED) { \
                break;                                                  \
            }                                                           \
            sleep_time *= 2;                                            \
            if (sleep_time > 2000) { sleep_time = 2000; }               \
            ::bthread_usleep(sleep_time);                               \
        }                                                               \
        __ret_code__;                                                   \
    })

namespace std {
ostream& operator<<(ostream& os, const brpc::Socket& sock);
}

#include "brpc/socket_inl.h"

#endif  // BRPC_SOCKET_H<|MERGE_RESOLUTION|>--- conflicted
+++ resolved
@@ -42,11 +42,8 @@
 namespace policy {
 class ConsistentHashingLoadBalancer;
 class RtmpContext;
-<<<<<<< HEAD
 class CouchbaseLoadBalancer;
-=======
 class H2GlobalStreamCreator;
->>>>>>> 5261158c
 }  // namespace policy
 namespace schan {
 class ChannelBalancer;
@@ -190,11 +187,8 @@
 friend class policy::RtmpContext;
 friend class schan::ChannelBalancer;
 friend class HealthCheckTask;
-<<<<<<< HEAD
 friend class policy::CouchbaseLoadBalancer;
-=======
 friend class policy::H2GlobalStreamCreator;
->>>>>>> 5261158c
     class SharedPart;
     struct Forbidden {};
     struct WriteRequest;
