// Copyright (c) 2014 Baidu, Inc.
// 
// Licensed under the Apache License, Version 2.0 (the "License");
// you may not use this file except in compliance with the License.
// You may obtain a copy of the License at
// 
//     http://www.apache.org/licenses/LICENSE-2.0
// 
// Unless required by applicable law or agreed to in writing, software
// distributed under the License is distributed on an "AS IS" BASIS,
// WITHOUT WARRANTIES OR CONDITIONS OF ANY KIND, either express or implied.
// See the License for the specific language governing permissions and
// limitations under the License.

// Authors: Ge,Jun (gejun@baidu.com)

#ifndef BRPC_CONTROLLER_H
#define BRPC_CONTROLLER_H

// To brpc developers: This is a header included by user, don't depend
// on internal structures, use opaque pointers instead.

#include <gflags/gflags.h>                     // Users often need gflags
#include "butil/intrusive_ptr.hpp"             // butil::intrusive_ptr
#include "bthread/errno.h"                     // Redefine errno
#include "butil/endpoint.h"                    // butil::EndPoint
#include "butil/iobuf.h"                       // butil::IOBuf
#include "bthread/types.h"                     // bthread_id_t
#include "brpc/options.pb.h"                   // CompressType
#include "brpc/errno.pb.h"                     // error code
#include "brpc/http_header.h"                  // HttpHeader
#include "brpc/authenticator.h"                // AuthContext
#include "brpc/socket_id.h"                    // SocketId
#include "brpc/stream.h"                       // StreamId
#include "brpc/stream_creator.h"               // StreamCreator
#include "brpc/protocol.h"                     // Protocol
#include "brpc/traceprintf.h"
#include "brpc/reloadable_flags.h"
#include "brpc/closure_guard.h"                // User often needs this
#include "brpc/callback.h"
#include "brpc/progressive_attachment.h"       // ProgressiveAttachment
#include "brpc/progressive_reader.h"           // ProgressiveReader

// EAUTH is defined in MAC
#ifndef EAUTH
#define EAUTH ERPCAUTH
#endif

extern "C" {
struct x509_st;
}

namespace brpc {
class Span;
class Server;
class SharedLoadBalancer;
class ExcludedServers;
class RPCSender;
class StreamSettings;
class RpcDumpMeta;
class MongoContext;
class RetryPolicy;
class InputMessageBase;
class ThriftStub;
class CouchbaseContext;
namespace policy {
class OnServerStreamCreated;
void ProcessMongoRequest(InputMessageBase*);
void ProcessThriftRequest(InputMessageBase*);
}
namespace schan {
class Sender;
class SubDone;
}

// For serializing/parsing from idl services.
struct IdlNames {
    const char* request_name;  // must be string-constant
    const char* response_name; // must be string-constant
};

extern const IdlNames idl_single_req_single_res;
extern const IdlNames idl_single_req_multi_res;
extern const IdlNames idl_multi_req_single_res;
extern const IdlNames idl_multi_req_multi_res;

// The identifier to be associated with a RPC call.
typedef bthread_id_t CallId;

// Styles for stopping progressive attachment.
enum StopStyle {
    FORCE_STOP,
    WAIT_FOR_STOP,
};

const int32_t UNSET_MAGIC_NUM = -123456789;

// A Controller mediates a single method call. The primary purpose of
// the controller is to provide a way to manipulate settings per RPC-call 
// and to find out about RPC-level errors.
class Controller : public google::protobuf::RpcController/*non-copyable*/ {
friend class Channel;
friend class ParallelChannel;
friend class ParallelChannelDone;
friend class ControllerPrivateAccessor;
friend class ServerPrivateAccessor;
friend class SelectiveChannel;
friend class CouchbaseRetryPolicy;
friend class CouchbaseChannel;
friend class ThriftStub;
friend class schan::Sender;
friend class schan::SubDone;
friend class policy::OnServerStreamCreated;
friend int StreamCreate(StreamId*, Controller&, const StreamOptions*);
friend int StreamAccept(StreamId*, Controller&, const StreamOptions*);
friend void policy::ProcessMongoRequest(InputMessageBase*);
friend void policy::ProcessThriftRequest(InputMessageBase*);
    // << Flags >>
    static const uint32_t FLAGS_IGNORE_EOVERCROWDED = 1;
    static const uint32_t FLAGS_SECURITY_MODE = (1 << 1);
    static const uint32_t FLAGS_ADDED_CONCURRENCY = (1 << 2);
    static const uint32_t FLAGS_READ_PROGRESSIVELY = (1 << 3);
    static const uint32_t FLAGS_PROGRESSIVE_READER = (1 << 4);
    static const uint32_t FLAGS_BACKUP_REQUEST = (1 << 5);
    // Let _done delete the correlation_id, used by combo channels to
    // make lifetime of the correlation_id more flexible.
    static const uint32_t FLAGS_DESTROY_CID_IN_DONE = (1 << 7);
    static const uint32_t FLAGS_CLOSE_CONNECTION = (1 << 8);
    static const uint32_t FLAGS_LOG_ID = (1 << 9); // log_id is set
    static const uint32_t FLAGS_REQUEST_CODE = (1 << 10);
    static const uint32_t FLAGS_PB_BYTES_TO_BASE64 = (1 << 11);
    static const uint32_t FLAGS_ALLOW_DONE_TO_RUN_IN_PLACE = (1 << 12);
    static const uint32_t FLAGS_USED_BY_RPC = (1 << 13);
    static const uint32_t FLAGS_REQUEST_WITH_AUTH = (1 << 15);
    static const uint32_t FLAGS_PB_JSONIFY_EMPTY_ARRAY = (1 << 16);
    static const uint32_t FLAGS_ENABLED_CIRCUIT_BREAKER = (1 << 17);
    
public:
    Controller();
    ~Controller();
    
    // ------------------------------------------------------------------
    //                      Client-side methods
    // These calls shall be made from the client side only.  Their results
    // are undefined on the server side (may crash).
    // ------------------------------------------------------------------

    // Set/get timeout in milliseconds for the RPC call. Use
    // ChannelOptions.timeout_ms on unset.
    void set_timeout_ms(int64_t timeout_ms);
    int64_t timeout_ms() const { return _timeout_ms; }

    // Set/get the delay to send backup request in milliseconds. Use
    // ChannelOptions.backup_request_ms on unset.
    void set_backup_request_ms(int64_t timeout_ms);
    int64_t backup_request_ms() const { return _backup_request_ms; }

    // Set/get maximum times of retrying. Use ChannelOptions.max_retry on unset.
    // <=0 means no retry.
    // Conditions of retrying:
    //   * The connection is broken. No retry if the connection is still on.
    //     Use backup_request if you want to issue another request after some
    //     time.
    //   * Not timed out.
    //   * retried_count() < max_retry().
    //   * Retry may work for the error. E.g. No retry when the request is
    //     incorrect (EREQUEST), retrying is pointless.
    void set_max_retry(int max_retry);
    int max_retry() const { return _max_retry; }

    // Get number of retries.
    int retried_count() const { return _current_call.nretry; }

    // True if a backup request was sent during the RPC.
    bool has_backup_request() const { return has_flag(FLAGS_BACKUP_REQUEST); }

    // Get latency of the RPC call.
    int64_t latency_us() const { return _end_time_us - _begin_time_us; }

    // Response of the RPC call (passed to CallMethod)
    google::protobuf::Message* response() const { return _response; }

    // An identifier to send to server along with request. This is widely used
    // throughout baidu's servers to tag a searching session (a series of
    // queries following the topology of servers) with a same log_id.
    void set_log_id(uint64_t log_id);

    // Set type of service: http://en.wikipedia.org/wiki/Type_of_service
    // Current implementation has limits: If the connection is already
    // established, this setting has no effect until the connection is broken
    // and re-connected. And because of connection sharing, setting different
    // tos to a single connection is undefined.
    void set_type_of_service(short tos) { _tos = tos; }

    // Set type of connections for sending RPC.
    // Use ChannelOptions.connection_type on unset.
    void set_connection_type(ConnectionType type) { _connection_type = type; }

    // Set compression method for request.
    void set_request_compress_type(CompressType t) { _request_compress_type = t; }

    // Required by some load balancers.
    void set_request_code(uint64_t request_code) {
        add_flag(FLAGS_REQUEST_CODE);
        _request_code = request_code;
    }
    bool has_request_code() const { return has_flag(FLAGS_REQUEST_CODE); }
    uint64_t request_code() const { return _request_code; }
    
    // Mutable header of http request.
    HttpHeader& http_request() {
        if (_http_request == NULL) {
            _http_request = new HttpHeader;
        }
        return *_http_request;
    }
    bool has_http_request() const { return _http_request; }

    // User attached data or body of http request, which is wired to network
    // directly instead of being serialized into protobuf messages.
    butil::IOBuf& request_attachment() { return _request_attachment; }

    ConnectionType connection_type() const { return _connection_type; }
    // Get the called method. May-be NULL for non-pb services.
    const google::protobuf::MethodDescriptor* method() const { return _method; }

    // Get the controllers for accessing sub channels in combo channels.
    // Ordinary channel:
    //   sub_count() is 0 and sub() is always NULL.
    // ParallelChannel/PartitionChannel:
    //   sub_count() is #sub-channels and sub(i) is the controller for 
    //   accessing i-th sub channel inside ParallelChannel, if i is outside
    //    [0, sub_count() - 1], sub(i) is NULL.
    //   NOTE: You must test sub() against NULL, ALWAYS. Even if i is inside 
    //   range, sub(i) can still be NULL:
    //   * the rpc call may fail and terminate before accessing the sub channel
    //   * the sub channel was skipped
    // SelectiveChannel/DynamicPartitionChannel:
    //   sub_count() is always 1 and sub(0) is the controller of successful
    //   or last call to sub channels.
    int sub_count() const;
    const Controller* sub(int index) const;

    // Get/own RpcDumpMeta for sending dumped requests.
    // Deleted along with controller.
    void reset_rpc_dump_meta(RpcDumpMeta* meta);
    const RpcDumpMeta* rpc_dump_meta() { return _rpc_dump_meta; }

    // Attach a StreamCreator to this RPC. Notice that controller never deletes
    // the StreamCreator, you can do the deletion inside OnStreamCreationDone.
    void set_stream_creator(StreamCreator* sc) { _stream_creator = sc; }
    StreamCreator* stream_creator() const { return _stream_creator; }

    // Make the RPC end when the HTTP response has complete headers and let
    // user read the remaining body by using ReadProgressiveAttachmentBy().
    void response_will_be_read_progressively() { add_flag(FLAGS_READ_PROGRESSIVELY); }
    // True if response_will_be_read_progressively() was called.
    bool is_response_read_progressively() const { return has_flag(FLAGS_READ_PROGRESSIVELY); }

    // Read the remaining body after RPC:
    // - This function can only be called once.
    // - If user called response_will_be_read_progressively() but
    //   ReadProgressiveAttachmentBy(), controller will set a reader ignoring
    //   all bytes read before self's Reset() or dtor.
    // - If user did not call response_will_be_read_progressively() and calls
    //   ReadProgressiveAttachmentBy(), the reader is Destroyed() immediately.
    // - Any error occurred will destroy the reader by calling r->Destroy().
    // - r->Destroy() is guaranteed to be called once and only once.
    void ReadProgressiveAttachmentBy(ProgressiveReader* r);
    
    // True if ReadProgressiveAttachmentBy() was ever called successfully.
    bool has_progressive_reader() const { return has_flag(FLAGS_PROGRESSIVE_READER); }
    
    // RPC may fail with EOVERCROWDED if the socket to write is too full
    // (limited by -socket_max_unwritten_bytes). In some scenarios, user
    // may wish to suppress the error completely. To do this, call this
    // method before doing the RPC.
    void ignore_eovercrowded() { add_flag(FLAGS_IGNORE_EOVERCROWDED); }
    
    // Set if the field of bytes in protobuf message should be encoded
    // to base64 string in HTTP request.
    void set_pb_bytes_to_base64(bool f) { set_flag(FLAGS_PB_BYTES_TO_BASE64, f); }
    bool has_pb_bytes_to_base64() const { return has_flag(FLAGS_PB_BYTES_TO_BASE64); }

    // Set if convert the repeated field that has no entry to a empty array
    // of json in HTTP response.
    void set_pb_jsonify_empty_array(bool f) { set_flag(FLAGS_PB_JSONIFY_EMPTY_ARRAY, f); }
    bool has_pb_jsonify_empty_array() const { return has_flag(FLAGS_PB_JSONIFY_EMPTY_ARRAY); }

    // Tell RPC that done of the RPC can be run in the same thread where
    // the RPC is issued, otherwise done is always run in a different thread.
    // In current implementation, this option only affects RPC that fails
    // before sending the request.
    // This option is *rarely* needed by ordinary users. Don't set this option
    // if you don't know the consequences. Read implementions in channel.cpp
    // and controller.cpp to know more.
    void allow_done_to_run_in_place()
    { add_flag(FLAGS_ALLOW_DONE_TO_RUN_IN_PLACE); }
    // True iff above method was called.
    bool is_done_allowed_to_run_in_place() const
    { return has_flag(FLAGS_ALLOW_DONE_TO_RUN_IN_PLACE); }

    // ------------------------------------------------------------------------
    //                      Server-side methods.
    // These calls shall be made from the server side only. Their results are
    // undefined on the client side (may crash).
    // ------------------------------------------------------------------------

    // If true, indicates that the client canceled the RPC or the connection has
    // broken, so the server may as well give up on replying to it.  The server
    // should still call the final "done" callback.
    bool IsCanceled() const;

    // Asks that the given callback be called when the RPC is canceled or the
    // connection has broken.  The callback will always be called exactly once.
    // If the RPC completes without being canceled/broken connection, the callback
    // will be called after completion.  If the RPC has already been canceled/broken
    // when NotifyOnCancel() is called, the callback will be called immediately.
    //
    // NotifyOnCancel() must be called no more than once per request.
    void NotifyOnCancel(google::protobuf::Closure* callback);

    // Returns the authenticated result. NULL if there is no authentication
    const AuthContext* auth_context() const { return _auth_context; }

    // Whether the underlying channel is using SSL
    bool is_ssl() const;

    // Get the peer certificate, which can be printed by ostream
    x509_st* get_peer_certificate() const;

    // Mutable header of http response.
    HttpHeader& http_response() {
        if (_http_response == NULL) {
            _http_response = new HttpHeader;
        }
        return *_http_response;
    }
    bool has_http_response() const { return _http_response; }
    
    // User attached data or body of http response, which is wired to network
    // directly instead of being serialized into protobuf messages.
    butil::IOBuf& response_attachment() { return _response_attachment; }

    // Create a ProgressiveAttachment to write (often after RPC).
    // If `stop_style' is FORCE_STOP, the underlying socket will be failed
    // immediately when the socket becomes idle or server is stopped.
    // Default value of `stop_style' is WAIT_FOR_STOP.
    ProgressiveAttachment*
    CreateProgressiveAttachment(StopStyle stop_style = WAIT_FOR_STOP);
    bool has_progressive_writer() const { return _wpa != NULL; }

    // Set compression method for response.
    void set_response_compress_type(CompressType t) { _response_compress_type = t; }
    
    // Non-zero when this RPC call is traced (by rpcz or rig).
    // NOTE: Only valid at server-side, always zero at client-side.
    uint64_t trace_id() const;
    uint64_t span_id() const;

    // Tell RPC to close the connection instead of sending back response.
    // If this controller was not SetFailed() before, ErrorCode() will be
    // set to ECLOSE.
    // NOTE: the underlying connection is not closed immediately.
    void CloseConnection(const char* reason_fmt, ...);

    // True if CloseConnection() was called.
    bool IsCloseConnection() const { return has_flag(FLAGS_CLOSE_CONNECTION); }

    // ServerOptions.security_mode is turned on, and the RPC is from
    // connections accepted from port (rather than internal_port)
    bool is_security_mode() const { return has_flag(FLAGS_SECURITY_MODE); }

    // The server running this RPC session.
    // Always NULL at client-side.
    const Server* server() const { return _server; }

    // Get the data attached to current RPC session. The data is created by 
    // ServerOptions.session_local_data_factory and reused between different
    // RPC. If factory is NULL, this method returns NULL.
    void* session_local_data();

    // Get the data attached to a mongo session(practically a socket).
    MongoContext* mongo_session_data() { return _mongo_session_data.get(); }
    
    // -------------------------------------------------------------------
    //                      Both-side methods.
    // Following methods can be called from both client and server. But they
    // may have different or opposite semantics.
    // -------------------------------------------------------------------

    // Client-side: successful or last server called. Accessible from 
    // PackXXXRequest() in protocols.
    // Server-side: returns the client sending the request
    butil::EndPoint remote_side() const { return _remote_side; }
    
    // Client-side: the local address for talking with server, undefined until
    // this RPC succeeds (because the connection may not be established 
    // before RPC).
    // Server-side: the address that clients access.
    butil::EndPoint local_side() const { return _local_side; }

    // Protocol of the request sent by client or received by server.
    ProtocolType request_protocol() const { return _request_protocol; }

    // Resets the Controller to its initial state so that it may be reused in
    // a new call.  Must NOT be called while an RPC is in progress.
    void Reset() { InternalReset(false); }
    
    // Causes Failed() to return true on the client side.  "reason" will be
    // incorporated into the message returned by ErrorText().
    // NOTE: Change http_response().status_code() according to `error_code'
    // as well if the protocol is HTTP. If you want to overwrite the 
    // status_code, call http_response().set_status_code() after SetFailed()
    // (rather than before SetFailed)
    void SetFailed(const std::string& reason);
    void SetFailed(int error_code, const char* reason_fmt, ...)
        __attribute__ ((__format__ (__printf__, 3, 4)));
    
    // After a call has finished, returns true if the RPC call failed.
    // The response to Channel is undefined when Failed() is true.
    // Calling Failed() before a call has finished is undefined.
    bool Failed() const;

    // If Failed() is true, return description of the errors.
    // NOTE: ErrorText() != berror(ErrorCode()). 
    std::string ErrorText() const;

    // Last error code. Equals 0 iff Failed() is false.
    // If there's retry, latter code overwrites former one.
    int ErrorCode() const { return _error_code; }

    // Getters:
    bool has_log_id() const { return has_flag(FLAGS_LOG_ID); }
    uint64_t log_id() const { return _log_id; }
    CompressType request_compress_type() const { return _request_compress_type; }
    CompressType response_compress_type() const { return _response_compress_type; }
    const HttpHeader& http_request() const 
    { return _http_request != NULL ? *_http_request : DefaultHttpHeader(); }
    
    const HttpHeader& http_response() const
    { return _http_response != NULL ? *_http_response : DefaultHttpHeader(); }

    const butil::IOBuf& request_attachment() const { return _request_attachment; }
    const butil::IOBuf& response_attachment() const { return _response_attachment; }

    // Return true if the remote side creates a stream.
    bool has_remote_stream() { return _remote_stream_settings != NULL; }

    // The id to cancel RPC call or join response.
    CallId call_id();

    // Get/set idl names. Notice that the names must be string-constant.
    // int32_t Echo(EchoRequest req, EchoResponse res);
    //                           ^                 ^
    //                       request_name      response_name
    void set_idl_names(const IdlNames& names) { _idl_names = names; }
    IdlNames idl_names() const { return _idl_names; }

    // Get/set idl result. The type is limited to be integral.
    // int32_t Echo(EchoRequest req, EchoResponse res);
    //    ^
    //  result
    void set_idl_result(int64_t result) { _idl_result = result; }
    int64_t idl_result() const { return _idl_result; }

    const std::string& thrift_method_name() { return _thrift_method_name; }

    // Get sock option. .e.g get vip info through ttm kernel module hook,
    int GetSockOption(int level, int optname, void* optval, socklen_t* optlen);

private:
    struct CompletionInfo {
        CallId id;           // call_id of the corresponding request
        bool responded;      // triggered by a response rather than other errors
    };

    // Call this method when receiving response/failure. If RPC failed,
    // it will try to retry this RPC. Otherwise, it calls user `done'
    // if it exists and destroys the correlation_id. Note that
    // the correlation_id MUST have been locked before this call.
    // Parameter `new_bthread':
    // false - Run this function in the current bthread/pthread. Note that
    //         it could last for a long time or even block the caller (as
    //         it contains user's `done')
    // true  - Creates a new bthread to run this function and returns to
    //         the caller immediately
    // Parameter `id':
    //         It will be used to checked against `_correlation_id' and
    //         `_current_call.nretry'. If not matched, nothing will happen,
    //         which means this event has been processed before
    // Parameter `saved_error':
    //         If the above check failed, `_error_code' will be reverted to this
    void OnVersionedRPCReturned(const CompletionInfo&,
                                bool new_bthread, int saved_error);

    static void* RunEndRPC(void* arg);
    void EndRPC(const CompletionInfo&);

    static int HandleSocketFailed(bthread_id_t, void* data, int error_code,
                                  const std::string& error_text);
    void HandleSendFailed();

    static int RunOnCancel(bthread_id_t, void* data, int error_code);
    
    void set_auth_context(const AuthContext* ctx);

    // MongoContext is created by ParseMongoRequest when the first msg comes
    // over a socket, then stored in MongoContextMessage of the socket. cntl
    // gets a shared reference of the data in PocessMongoRequest. When socket
    // is recycled, the container, AKA MongoContextMessage is destroyed, which
    // has no infuluence on the cntl(s) who already gets the shared reference
    // of the MongoContext. The MongoContext will not be recycled until both
    // the container(MongoContextMessage) and all related cntl(s) are recycled.
    void set_mongo_session_data(MongoContext* data);

    // Initialize/reset all fields.
    void InternalReset(bool in_constructor);
    void DeleteStuff();

    void StartCancel();

    // Using fixed start_realtime_us (microseconds since the Epoch) gives
    // more accurate deadline.
    void IssueRPC(int64_t start_realtime_us);

    struct ClientSettings {
        int32_t timeout_ms;
        int32_t backup_request_ms;
        int max_retry;                      
        int32_t tos;
        ConnectionType connection_type;         
        CompressType request_compress_type;
        uint64_t log_id;
        bool has_request_code;
        int64_t request_code;
    };

    void SaveClientSettings(ClientSettings*) const;
    void ApplyClientSettings(const ClientSettings&);
 
    bool FailedInline() const { return _error_code; }

    CallId get_id(int nretry) const {
        CallId id = { _correlation_id.value + nretry + 1 };
        return id;
    }

    CallId current_id() const {
        CallId id = { _correlation_id.value + _current_call.nretry + 1 };
        return id;
    }
    
    // Append server information to `_error_text'
    void AppendServerIdentiy();

    // Contexts for tracking and ending a sent request.
    // One RPC to a channel may send several requests due to retrying.
    struct Call {
        Call() { Reset(); }
        Call(Call*); //move semantics
        ~Call();
        void Reset();
        void OnComplete(Controller* c, int error_code, bool responded);

        int nretry;                     // sent in nretry-th retry.
        bool need_feedback;             // The LB needs feedback.
        bool enable_circuit_breaker;    // The channel enabled circuit_breaker
        bool touched_by_stream_creator; 
        SocketId peer_id;               // main server id
        int64_t begin_time_us;          // sent real time.
        // The actual `Socket' for sending RPC. It's socket id will be
        // exactly the same as `peer_id' if `_connection_type' is
        // CONNECTION_TYPE_SINGLE. Otherwise, it may be a temporary
        // socket fetched from socket pool
        SocketUniquePtr sending_sock;
    };

    void HandleStreamConnection(Socket *host_socket);

    bool SingleServer() const { return _single_server_id != (SocketId)-1; }

    void SubmitSpan();

    void OnRPCBegin(int64_t begin_time_us) {
        _begin_time_us = begin_time_us;
        // make latency_us() return 0 when RPC is not over
        _end_time_us = begin_time_us;
    }

    void OnRPCEnd(int64_t end_time_us) {
        _end_time_us = end_time_us;
    }

    static void RunDoneInBackupThread(void*);
    void DoneInBackupThread();

    // Utilities for manipulating _flags
    inline void add_flag(uint32_t f) { _flags |= f; }
    inline void clear_flag(uint32_t f) { _flags &= ~f; }
    inline void set_flag(uint32_t f, bool t)
    { return t ? add_flag(f) : clear_flag(f); }
    inline bool has_flag(uint32_t f) const { return _flags & f; }

    void set_used_by_rpc() { add_flag(FLAGS_USED_BY_RPC); }
    bool is_used_by_rpc() const { return has_flag(FLAGS_USED_BY_RPC); }

<<<<<<< HEAD
    void SetCouchbaseKeyReadReplicas(const std::string& key) {
        _couchbase_key_read_replicas = key;
    }

    const std::string& couchbase_key_read_replicas() {
        return _couchbase_key_read_replicas;
    } 

=======
    bool has_enabled_circuit_breaker() const { 
        return has_flag(FLAGS_ENABLED_CIRCUIT_BREAKER); 
    }

>>>>>>> 5e83f9d6
private:
    // NOTE: align and group fields to make Controller as compact as possible.

    Span* _span;
    uint32_t _flags; // all boolean fields inside Controller
    int32_t _error_code;
    std::string _error_text;
    butil::EndPoint _remote_side;
    butil::EndPoint _local_side;
    
    void* _session_local_data;
    const Server* _server;
    bthread_id_t _oncancel_id;
    const AuthContext* _auth_context;        // Authentication result
    butil::intrusive_ptr<MongoContext> _mongo_session_data;
    RpcDumpMeta* _rpc_dump_meta;

    ProtocolType _request_protocol;
    // Some of them are copied from `Channel' which might be destroyed
    // after CallMethod.
    int _max_retry;
    const RetryPolicy* _retry_policy;
    // Synchronization object for one RPC call. It remains unchanged even 
    // when retry happens. Synchronous RPC will wait on this id.
    CallId _correlation_id;

    ConnectionType _connection_type;

    // Used by ParallelChannel
    int _fail_limit;
    
    uint32_t _pipelined_count;

    // [Timeout related]
    int32_t _timeout_ms;
    int32_t _connect_timeout_ms;
    int32_t _backup_request_ms;
    // Deadline of this RPC (since the Epoch in microseconds).
    int64_t _abstime_us;
    // Timer registered to trigger RPC timeout event
    bthread_timer_t _timeout_id;

    // Begin/End time of a single RPC call (since Epoch in microseconds)
    int64_t _begin_time_us;
    int64_t _end_time_us;
    short _tos;    // Type of service.
    // The index of parse function which `InputMessenger' will use
    int _preferred_index;
    CompressType _request_compress_type;
    CompressType _response_compress_type;
    uint64_t _log_id;
    int _pchan_sub_count;
    google::protobuf::Message* _response;
    google::protobuf::Closure* _done;
    RPCSender* _sender;
    uint64_t _request_code;
    SocketId _single_server_id;
    butil::intrusive_ptr<SharedLoadBalancer> _lb;

    // for passing parameters to created bthread, don't modify it otherwhere.
    CompletionInfo _tmp_completion_info;
    
    Call _current_call;
    Call* _unfinished_call;
    ExcludedServers* _accessed;
    
    StreamCreator* _stream_creator;

    // Fields will be used when making requests
    Protocol::PackRequest _pack_request;
    const google::protobuf::MethodDescriptor* _method;
    const Authenticator* _auth;
    butil::IOBuf _request_buf;
    IdlNames _idl_names;
    int64_t _idl_result;

    HttpHeader* _http_request;
    HttpHeader* _http_response;

    // Fields with large size but low access frequency 
    butil::IOBuf _request_attachment;
    butil::IOBuf _response_attachment;

    // Writable progressive attachment
    butil::intrusive_ptr<ProgressiveAttachment> _wpa;
    // Readable progressive attachment
    butil::intrusive_ptr<ReadableProgressiveAttachment> _rpa;

    // TODO: Replace following fields with StreamCreator
    // Defined at client side
    StreamId _request_stream;
    // Defined at server side
    StreamId _response_stream;
    // Defined at both sides
    StreamSettings *_remote_stream_settings;

    // Thrift method name, only used when thrift protocol enabled
    std::string _thrift_method_name;

    // Couchbase key that can read from replicas during RPC.
    std::string _couchbase_key_read_replicas; 
};

// Advises the RPC system that the caller desires that the RPC call be
// canceled. If the call is canceled, the "done" callback will still be
// called and the Controller will indicate that the call failed at that
// time.
void StartCancel(CallId id);

// Suspend until the RPC finishes.
void Join(CallId id);

// Get a global closure for doing nothing. Used in semi-synchronous
// RPC calls. Example:
//   stub1.method1(&cntl1, &request1, &response1, brpc::DoNothing());
//   stub2.method2(&cntl2, &request2, &response2, brpc::DoNothing());
//   ...
//   brpc::Join(cntl1.call_id());
//   brpc::Join(cntl2.call_id());
google::protobuf::Closure* DoNothing();

// Convert non-web symbols to web equivalence.
void WebEscape(const std::string& source, std::string* output);

// True if Ctrl-C is ever pressed.
bool IsAskedToQuit();

// Send Ctrl-C to current process.
void AskToQuit();

} // namespace brpc


#endif  // BRPC_CONTROLLER_H<|MERGE_RESOLUTION|>--- conflicted
+++ resolved
@@ -605,8 +605,7 @@
     void set_used_by_rpc() { add_flag(FLAGS_USED_BY_RPC); }
     bool is_used_by_rpc() const { return has_flag(FLAGS_USED_BY_RPC); }
 
-<<<<<<< HEAD
-    void SetCouchbaseKeyReadReplicas(const std::string& key) {
+    void set_couchbase_key_read_replicas(const std::string& key) {
         _couchbase_key_read_replicas = key;
     }
 
@@ -614,12 +613,10 @@
         return _couchbase_key_read_replicas;
     } 
 
-=======
     bool has_enabled_circuit_breaker() const { 
         return has_flag(FLAGS_ENABLED_CIRCUIT_BREAKER); 
     }
 
->>>>>>> 5e83f9d6
 private:
     // NOTE: align and group fields to make Controller as compact as possible.
 
