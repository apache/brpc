// Copyright (c) 2014 Baidu, Inc.
// 
// Licensed under the Apache License, Version 2.0 (the "License");
// you may not use this file except in compliance with the License.
// You may obtain a copy of the License at
// 
//     http://www.apache.org/licenses/LICENSE-2.0
// 
// Unless required by applicable law or agreed to in writing, software
// distributed under the License is distributed on an "AS IS" BASIS,
// WITHOUT WARRANTIES OR CONDITIONS OF ANY KIND, either express or implied.
// See the License for the specific language governing permissions and
// limitations under the License.

// Authors: Ge,Jun (gejun@baidu.com)
//          Rujie Jiang (jiangrujie@baidu.com)
//          Zhangyi Chen (chenzhangyi01@baidu.com)

#include "butil/compat.h"                        // OS_MACOSX
#include <openssl/ssl.h>
#include <openssl/err.h>
#include <netinet/tcp.h>                         // getsockopt
#include <gflags/gflags.h>
#include "bthread/unstable.h"                    // bthread_timer_del
#include "butil/fd_utility.h"                     // make_non_blocking
#include "butil/fd_guard.h"                       // fd_guard
#include "butil/time.h"                           // cpuwide_time_us
#include "butil/object_pool.h"                    // get_object
#include "butil/logging.h"                        // CHECK
#include "butil/macros.h"
#include "butil/class_name.h"                     // butil::class_name
#include "bvar/bvar.h"
#include "brpc/log.h"
#include "brpc/reloadable_flags.h"          // BRPC_VALIDATE_GFLAG
#include "brpc/errno.pb.h"
#include "brpc/event_dispatcher.h"          // RemoveConsumer
#include "brpc/socket.h"
#include "brpc/describable.h"               // Describable
#include "brpc/circuit_breaker.h"           // CircuitBreaker
#include "brpc/input_messenger.h"
#include "brpc/details/sparse_minute_counter.h"
#include "brpc/stream_impl.h"
#include "brpc/shared_object.h"
#include "brpc/policy/rtmp_protocol.h"  // FIXME
<<<<<<< HEAD
#include "brpc/rdma/rdma_endpoint.h"
=======
#include "brpc/periodic_task.h"
>>>>>>> 3becc728
#if defined(OS_MACOSX)
#include <sys/event.h>
#endif

namespace bthread {
size_t __attribute__((weak))
get_sizes(const bthread_id_list_t* list, size_t* cnt, size_t n);
}


namespace brpc {
namespace rdma {
DECLARE_int32(rdma_conn_timeout_ms);
}

// NOTE: This flag was true by default before r31206. Connected to somewhere
// is not an important event now, we can check the connection in /connections
// if we're in doubt.
DEFINE_bool(log_connected, false, "Print log when a connection is established");
BRPC_VALIDATE_GFLAG(log_connected, PassValidate);

DEFINE_bool(log_idle_connection_close, false,
            "Print log when an idle connection is closed");
BRPC_VALIDATE_GFLAG(log_idle_connection_close, PassValidate);

DEFINE_int32(socket_recv_buffer_size, -1, 
            "Set the recv buffer size of socket if this value is positive");

// Default value of SNDBUF is 2500000 on most machines.
DEFINE_int32(socket_send_buffer_size, -1, 
            "Set send buffer size of sockets if this value is positive");

DEFINE_int32(ssl_bio_buffer_size, 16*1024, "Set buffer size for SSL read/write");

DEFINE_int64(socket_max_unwritten_bytes, 64 * 1024 * 1024,
             "Max unwritten bytes in each socket, if the limit is reached,"
             " Socket.Write fails with EOVERCROWDED");

DEFINE_int32(max_connection_pool_size, 100,
             "Max number of pooled connections to a single endpoint");
BRPC_VALIDATE_GFLAG(max_connection_pool_size, PassValidate);

DEFINE_int32(connect_timeout_as_unreachable, 3,
             "If the socket failed to connect due to ETIMEDOUT for so many "
             "times *continuously*, the error is changed to ENETUNREACH which "
             "fails the main socket as well when this socket is pooled.");

static bool validate_connect_timeout_as_unreachable(const char*, int32_t v) {
    return v >= 2 && v < 1000/*large enough*/;
}
BRPC_VALIDATE_GFLAG(connect_timeout_as_unreachable,
                         validate_connect_timeout_as_unreachable);

const int WAIT_EPOLLOUT_TIMEOUT_MS = 50;

class BAIDU_CACHELINE_ALIGNMENT SocketPool {
friend class Socket;
public:
    explicit SocketPool(const SocketOptions& opt);
    ~SocketPool();

    // Get an address-able socket. If the pool is empty, create one.
    // Returns 0 on success.
    int GetSocket(SocketUniquePtr* ptr);
    
    // Return a socket (which was returned by GetSocket) back to the pool,
    // if the pool is full, setfail the socket directly.
    void ReturnSocket(Socket* sock);
    
    // Get all pooled sockets inside.
    void ListSockets(std::vector<SocketId>* list, size_t max_count);
    
private:
    // options used to create this instance
    SocketOptions _options;
    butil::Mutex _mutex;
    std::vector<SocketId> _pool;
    butil::EndPoint _remote_side;
    butil::atomic<int> _numfree; // #free sockets in all sub pools.
    butil::atomic<int> _numinflight; // #inflight sockets in all sub pools.
};

// NOTE: sizeof of this class is 1200 bytes. If we have 10K sockets, total
// memory is 12MB, not lightweight, but acceptable.
struct ExtendedSocketStat : public SocketStat {
    // For computing stat.
    size_t last_in_size;
    size_t last_in_num_messages;
    size_t last_out_size;
    size_t last_out_num_messages;

    struct Sampled {
        uint32_t in_size_s;
        uint32_t in_num_messages_s;
        uint32_t out_size_s;
        uint32_t out_num_messages_s;
    };
    SparseMinuteCounter<Sampled> _minute_counter;

    ExtendedSocketStat()
        : last_in_size(0)
        , last_in_num_messages(0)
        , last_out_size(0)
        , last_out_num_messages(0) {
        memset((SocketStat*)this, 0, sizeof(SocketStat));
    }
};

// Shared by main socket and derivative sockets.
class Socket::SharedPart : public SharedObject {
public:
    // A pool of sockets on which only a request can be sent, corresponding
    // to CONNECTION_TYPE_POOLED. When RPC begins, it picks one socket from
    // this pool and send the request, when the RPC ends, it returns the
    // socket back to this pool.
    // Before rev <= r32136, the pool is managed globally in socket_map.cpp
    // which has the disadvantage that accesses to different pools contend
    // with each other.
    butil::atomic<SocketPool*> socket_pool;
    
    // The socket newing this object.
    SocketId creator_socket_id;

    // Counting number of continuous ETIMEDOUT
    butil::atomic<int> num_continuous_connect_timeouts;

    // _in_size, _in_num_messages, _out_size, _out_num_messages of pooled
    // sockets are counted into the corresponding fields in their _main_socket.
    butil::atomic<size_t> in_size;
    butil::atomic<size_t> in_num_messages;
    butil::atomic<size_t> out_size;
    butil::atomic<size_t> out_num_messages;

    // For computing stats.
    ExtendedSocketStat* extended_stat;

    CircuitBreaker circuit_breaker;

    butil::atomic<uint64_t> recent_error_count;

    explicit SharedPart(SocketId creator_socket_id);
    ~SharedPart();

    // Call this method every second (roughly)
    void UpdateStatsEverySecond(int64_t now_ms);
};

Socket::SharedPart::SharedPart(SocketId creator_socket_id2)
    : socket_pool(NULL)
    , creator_socket_id(creator_socket_id2)
    , num_continuous_connect_timeouts(0)
    , in_size(0)
    , in_num_messages(0)
    , out_size(0)
    , out_num_messages(0)
    , extended_stat(NULL)
    , recent_error_count(0) {
}

Socket::SharedPart::~SharedPart() {
    delete extended_stat;
    extended_stat = NULL;
    delete socket_pool.exchange(NULL, butil::memory_order_relaxed);
}

void Socket::SharedPart::UpdateStatsEverySecond(int64_t now_ms) {
    ExtendedSocketStat* stat = extended_stat;
    if (stat == NULL) {
        stat = new (std::nothrow) ExtendedSocketStat;
        if (stat == NULL) {
            return;
        }
        extended_stat = stat;
    }

    // Save volatile counters.
    const size_t in_sz = in_size.load(butil::memory_order_relaxed);
    const size_t in_nmsg = in_num_messages.load(butil::memory_order_relaxed);
    const size_t out_sz = out_size.load(butil::memory_order_relaxed);
    const size_t out_nmsg = out_num_messages.load(butil::memory_order_relaxed);

    // Notice that we don't normalize any data, mainly because normalization
    // often make data inaccurate and confuse users. This assumes that this
    // function is called exactly every second. This may not be true when the
    // running machine gets very busy. TODO(gejun): Figure out a method to
    // selectively normalize data when the calling interval is far from 1 second.
    stat->in_size_s = in_sz - stat->last_in_size;
    stat->in_num_messages_s = in_nmsg - stat->last_in_num_messages;
    stat->out_size_s = out_sz - stat->last_out_size;
    stat->out_num_messages_s = out_nmsg - stat->last_out_num_messages;
    
    stat->last_in_size = in_sz;
    stat->last_in_num_messages = in_nmsg;
    stat->last_out_size = out_sz;
    stat->last_out_num_messages = out_nmsg;

    ExtendedSocketStat::Sampled popped;
    if (stat->in_size_s |/*bitwise or*/
        stat->in_num_messages_s |
        stat->out_size_s |
        stat->out_num_messages_s) {
        ExtendedSocketStat::Sampled s = {
            stat->in_size_s, stat->in_num_messages_s,
            stat->out_size_s, stat->out_num_messages_s
        };
        stat->in_size_m += s.in_size_s;
        stat->in_num_messages_m += s.in_num_messages_s;
        stat->out_size_m += s.out_size_s;
        stat->out_num_messages_m += s.out_num_messages_s;
        if (stat->_minute_counter.Add(now_ms, s, &popped)) {
            stat->in_size_m -= popped.in_size_s;
            stat->in_num_messages_m -= popped.in_num_messages_s;
            stat->out_size_m -= popped.out_size_s;
            stat->out_num_messages_m -= popped.out_num_messages_s;
        }
    }
    while (stat->_minute_counter.TryPop(now_ms, &popped)) {
        stat->in_size_m -= popped.in_size_s;
        stat->in_num_messages_m -= popped.in_num_messages_s;
        stat->out_size_m -= popped.out_size_s;
        stat->out_num_messages_m -= popped.out_num_messages_s;
    }
}

struct SocketVarsCollector {
    SocketVarsCollector()
        : nsocket("rpc_socket_count")
        , channel_conn("rpc_channel_connection_count")
        , neventthread_second("rpc_event_thread_second", &neventthread)
        , nhealthcheck("rpc_health_check_count")
        , nkeepwrite_second("rpc_keepwrite_second", &nkeepwrite)
        , nwaitepollout("rpc_waitepollout_count")
        , nwaitepollout_second("rpc_waitepollout_second", &nwaitepollout)
    {}

    bvar::Adder<int64_t> nsocket;
    bvar::Adder<int64_t> channel_conn;
    bvar::Adder<int> neventthread;
    bvar::PerSecond<bvar::Adder<int> > neventthread_second;
    bvar::Adder<int64_t> nhealthcheck;
    bvar::Adder<int64_t> nkeepwrite;
    bvar::PerSecond<bvar::Adder<int64_t> > nkeepwrite_second;
    bvar::Adder<int64_t> nwaitepollout;
    bvar::PerSecond<bvar::Adder<int64_t> > nwaitepollout_second;
};

static SocketVarsCollector* s_vars = NULL;

static pthread_once_t s_create_vars_once = PTHREAD_ONCE_INIT;
static void CreateVars() {
    s_vars = new SocketVarsCollector;
}

void Socket::CreateVarsOnce() {
    CHECK_EQ(0, pthread_once(&s_create_vars_once, CreateVars));
}

// Used by ConnectionService
int64_t GetChannelConnectionCount() {
    if (s_vars) {
        return s_vars->channel_conn.get_value();
    }
    return 0;
}

bool Socket::CreatedByConnect() const {
    return _user == static_cast<SocketUser*>(get_client_side_messenger());
}

SocketMessage* const DUMMY_USER_MESSAGE = (SocketMessage*)0x1;
const uint32_t MAX_PIPELINED_COUNT = 32768;

struct BAIDU_CACHELINE_ALIGNMENT Socket::WriteRequest {
    static WriteRequest* const UNCONNECTED;
    
    butil::IOBuf data;
    WriteRequest* next;
    bthread_id_t id_wait;
    Socket* socket;
    
    uint32_t pipelined_count() const {
        return (_pc_and_udmsg >> 48) & 0x7FFF;
    }
    bool is_with_auth() const {
        return _pc_and_udmsg & 0x8000000000000000ULL;
    }
    void clear_pipelined_count_and_with_auth() {
        _pc_and_udmsg &= 0xFFFFFFFFFFFFULL;
    }
    SocketMessage* user_message() const {
        return (SocketMessage*)(_pc_and_udmsg & 0xFFFFFFFFFFFFULL);
    }
    void clear_user_message() {
        _pc_and_udmsg &= 0xFFFF000000000000ULL;
    }
    void set_pipelined_count_and_user_message(
        uint32_t pc, SocketMessage* msg, bool with_auth) {
        if (with_auth) {
          pc |= (1 << 15);
        }
        _pc_and_udmsg = ((uint64_t)pc << 48) | (uint64_t)(uintptr_t)msg;
    }

    bool reset_pipelined_count_and_user_message() {
        SocketMessage* msg = user_message();
        if (msg) {
            if (msg != DUMMY_USER_MESSAGE) {
                butil::IOBuf dummy_buf;
                // We don't care about the return value since the request
                // is already failed.
                (void)msg->AppendAndDestroySelf(&dummy_buf, NULL);
            }
            set_pipelined_count_and_user_message(0, NULL, false);
            return true;
        }
        return false;
    }

    // Register pipelined_count and user_message
    void Setup(Socket* s);
    
private:
    uint64_t _pc_and_udmsg;
};

void Socket::WriteRequest::Setup(Socket* s) {
    SocketMessage* msg = user_message();
    if (msg) {
        clear_user_message();
        if (msg != DUMMY_USER_MESSAGE) {
            butil::Status st = msg->AppendAndDestroySelf(&data, s);
            if (!st.ok()) {
                // Abandon the request.
                data.clear();
                bthread_id_error2(id_wait, st.error_code(), st.error_cstr());
                return;
            }
        }
        const int64_t before_write =
            s->_unwritten_bytes.fetch_add(data.size(), butil::memory_order_relaxed);
        if (before_write + (int64_t)data.size() >= FLAGS_socket_max_unwritten_bytes) {
            s->_overcrowded = true;
        }
    }
    const uint32_t pc = pipelined_count();
    if (pc) {
        // For positional correspondence between responses and requests,
        // which is common in cache servers: memcache, redis...
        // The struct will be popped when reading a message from the socket.
        PipelinedInfo pi;
        pi.count = pc;
        pi.with_auth = is_with_auth();
        pi.id_wait = id_wait;
        clear_pipelined_count_and_with_auth(); // avoid being pushed again
        s->PushPipelinedInfo(pi);
    }
}

Socket::WriteRequest* const Socket::WriteRequest::UNCONNECTED =
    (Socket::WriteRequest*)(intptr_t)-1;

class Socket::EpollOutRequest : public SocketUser {
public:
    EpollOutRequest() : fd(-1), timer_id(0)
                      , on_epollout_event(NULL), data(NULL) {}

    ~EpollOutRequest() {
        // Remove the timer at last inside destructor to avoid
        // race with the place that registers the timer
        if (timer_id) {
            bthread_timer_del(timer_id);
            timer_id = 0;
        }
    }
    
    void BeforeRecycle(Socket*) {
        // Recycle itself
        delete this;
    }

    int fd;
    bthread_timer_t timer_id;
    int (*on_epollout_event)(int fd, int err, void* data);
    void* data;
};

static const uint64_t AUTH_FLAG = (1ul << 32);

Socket::Socket(Forbidden)
    // must be even because Address() relies on evenness of version
    : _versioned_ref(0)
    , _shared_part(NULL)
    , _nevent(0)
    , _keytable_pool(NULL)
    , _fd(-1)
    , _tos(0)
    , _reset_fd_real_us(-1)
    , _on_edge_triggered_events(NULL)
    , _user(NULL)
    , _conn(NULL)
    , _this_id(0)
    , _preferred_index(-1)
    , _hc_count(0)
    , _last_msg_size(0)
    , _avg_msg_size(0)
    , _last_readtime_us(0)
    , _parsing_context(NULL)
    , _correlation_id(0)
    , _health_check_interval_s(-1)
    , _ninprocess(1)
    , _auth_flag_error(0)
    , _auth_id(INVALID_BTHREAD_ID)
    , _auth_context(NULL)
    , _ssl_state(SSL_UNKNOWN)
    , _ssl_session(NULL)
    , _connection_type_for_progressive_read(CONNECTION_TYPE_UNKNOWN)
    , _controller_released_socket(false)
    , _overcrowded(false)
    , _fail_me_at_server_stop(false)
    , _logoff_flag(false)
    , _recycle_flag(false)
    , _error_code(0)
    , _pipeline_q(NULL)
    , _last_writetime_us(0)
    , _unwritten_bytes(0)
    , _epollout_butex(NULL)
    , _write_head(NULL)
    , _stream_set(NULL)
    , _rdma_ep(NULL)
#ifdef BRPC_RDMA
    , _rdma_state(RDMA_UNKNOWN)
#else
    , _rdma_state(RDMA_OFF)
#endif
{
    CreateVarsOnce();
    pthread_mutex_init(&_id_wait_list_mutex, NULL);
    _epollout_butex = bthread::butex_create_checked<butil::atomic<int> >();
}

Socket::~Socket() {
    pthread_mutex_destroy(&_id_wait_list_mutex);
    bthread::butex_destroy(_epollout_butex);
    delete _rdma_ep;
}

void Socket::ReturnSuccessfulWriteRequest(Socket::WriteRequest* p) {
    DCHECK(p->data.empty());
    AddOutputMessages(1);
    const bthread_id_t id_wait = p->id_wait;
    butil::return_object(p);
    if (id_wait != INVALID_BTHREAD_ID) {
        NotifyOnFailed(id_wait);
    }
}

void Socket::ReturnFailedWriteRequest(Socket::WriteRequest* p, int error_code,
                                      const std::string& error_text) {
    if (!p->reset_pipelined_count_and_user_message()) {
        CancelUnwrittenBytes(p->data.size());
    }
    p->data.clear();  // data is probably not written.
    const bthread_id_t id_wait = p->id_wait;
    butil::return_object(p);
    if (id_wait != INVALID_BTHREAD_ID) {
        bthread_id_error2(id_wait, error_code, error_text);
    }
}

Socket::WriteRequest* Socket::ReleaseWriteRequestsExceptLast(
    Socket::WriteRequest* req, int error_code, const std::string& error_text) {
    WriteRequest* p = req;
    while (p->next != NULL) {
        WriteRequest* const saved_next = p->next;
        ReturnFailedWriteRequest(p, error_code, error_text);
        p = saved_next;
    }
    return p;
}

void Socket::ReleaseAllFailedWriteRequests(Socket::WriteRequest* req) {
    CHECK(Failed());
    pthread_mutex_lock(&_id_wait_list_mutex);
    const int error_code = non_zero_error_code();
    const std::string error_text = _error_text;
    pthread_mutex_unlock(&_id_wait_list_mutex);
    // Notice that `req' is not tail if Address after IsWriteComplete fails.
    do {
        req = ReleaseWriteRequestsExceptLast(req, error_code, error_text);
        if (!req->reset_pipelined_count_and_user_message()) {
            CancelUnwrittenBytes(req->data.size());
        }
        req->data.clear();  // MUST, otherwise IsWriteComplete is false
    } while (!IsWriteComplete(req, true, NULL));
    ReturnFailedWriteRequest(req, error_code, error_text);
}

int Socket::ResetFileDescriptor(int fd) {
    // Reset message sizes when fd is changed.
    _last_msg_size = 0;
    _avg_msg_size = 0;
    // MUST store `_fd' before adding itself into epoll device to avoid
    // race conditions with the callback function inside epoll
    _fd.store(fd, butil::memory_order_release);
    _reset_fd_real_us = butil::gettimeofday_us();
    if (!ValidFileDescriptor(fd)) {
        return 0;
    }
    // OK to fail, non-socket fd does not support this.
    if (butil::get_local_side(fd, &_local_side) != 0) {
        _local_side = butil::EndPoint();
    }

    // FIXME : close-on-exec should be set by new syscalls or worse: set right
    // after fd-creation syscall. Setting at here has higher probabilities of
    // race condition.
    butil::make_close_on_exec(fd);

    // Make the fd non-blocking.
    if (butil::make_non_blocking(fd) != 0) {
        PLOG(ERROR) << "Fail to set fd=" << fd << " to non-blocking";
        return -1;
    }
    // turn off nagling.
    // OK to fail, namely unix domain socket does not support this.
    butil::make_no_delay(fd);
    if (_tos > 0 &&
        setsockopt(fd, IPPROTO_IP, IP_TOS, &_tos, sizeof(_tos)) < 0) {
        PLOG(FATAL) << "Fail to set tos of fd=" << fd << " to " << _tos;
    }

    if (FLAGS_socket_send_buffer_size > 0) {
        int buff_size = FLAGS_socket_send_buffer_size;
        socklen_t size = sizeof(buff_size);
        if (setsockopt(fd, SOL_SOCKET, SO_SNDBUF, &buff_size, size) != 0) {
            PLOG(FATAL) << "Fail to set sndbuf of fd=" << fd << " to " 
                        << buff_size;
        }
    }

    if (FLAGS_socket_recv_buffer_size > 0) {
        int buff_size = FLAGS_socket_recv_buffer_size;
        socklen_t size = sizeof(buff_size);
        if (setsockopt(fd, SOL_SOCKET, SO_RCVBUF, &buff_size, size) != 0) {
            PLOG(FATAL) << "Fail to set rcvbuf of fd=" << fd << " to " 
                        << buff_size;
        }
    }

    if (_on_edge_triggered_events) {
        if (GetGlobalEventDispatcher(fd).AddConsumer(id(), fd) != 0) {
            PLOG(ERROR) << "Fail to add SocketId=" << id() 
                        << " into EventDispatcher";
            _fd.store(-1, butil::memory_order_release);
            return -1;
        }
    }
    return 0;
}

// SocketId = 32-bit version + 32-bit slot.
//   version: from version part of _versioned_nref, must be an EVEN number.
//   slot: designated by ResourcePool.
int Socket::Create(const SocketOptions& options, SocketId* id) {
    butil::ResourceId<Socket> slot;
    Socket* const m = butil::get_resource(&slot, Forbidden());
    if (m == NULL) {
        LOG(FATAL) << "Fail to get_resource<Socket>";
        return -1;
    }
    s_vars->nsocket << 1;
    CHECK(NULL == m->_shared_part.load(butil::memory_order_relaxed));
    m->_nevent.store(0, butil::memory_order_relaxed);
    m->_keytable_pool = options.keytable_pool;
    m->_tos = 0;
    m->_remote_side = options.remote_side;
    m->_on_edge_triggered_events = options.on_edge_triggered_events;
    m->_user = options.user;
    m->_conn = options.conn;
    m->_app_connect = options.app_connect;
    // nref can be non-zero due to concurrent AddressSocket().
    // _this_id will only be used in destructor/Destroy of referenced
    // slots, which is safe and properly fenced. Although it's better
    // to put the id into SocketUniquePtr.
    m->_this_id = MakeSocketId(
            VersionOfVRef(m->_versioned_ref.fetch_add(
                    1, butil::memory_order_release)), slot);
    m->_preferred_index = -1;
    m->_hc_count = 0;
    CHECK(m->_read_buf.empty());
    const int64_t cpuwide_now = butil::cpuwide_time_us();
    m->_last_readtime_us.store(cpuwide_now, butil::memory_order_relaxed);
    m->reset_parsing_context(options.initial_parsing_context);
    m->_correlation_id = 0;
    m->_health_check_interval_s = options.health_check_interval_s;
    m->_ninprocess.store(1, butil::memory_order_relaxed);
    m->_auth_flag_error.store(0, butil::memory_order_relaxed);
    const int rc2 = bthread_id_create(&m->_auth_id, NULL, NULL);
    if (rc2) {
        LOG(ERROR) << "Fail to create auth_id: " << berror(rc2);
        m->SetFailed(rc2, "Fail to create auth_id: %s", berror(rc2));
        return -1;
    }
    // Disable SSL check if there is no SSL context
    m->_ssl_state = (options.initial_ssl_ctx == NULL ? SSL_OFF : SSL_UNKNOWN);
    m->_ssl_session = NULL;
    m->_ssl_ctx = options.initial_ssl_ctx;
    m->_connection_type_for_progressive_read = CONNECTION_TYPE_UNKNOWN;
    m->_controller_released_socket.store(false, butil::memory_order_relaxed);
    m->_overcrowded = false;
    // May be non-zero for RTMP connections.
    m->_fail_me_at_server_stop = false;
    m->_logoff_flag.store(false, butil::memory_order_relaxed);
    m->_recycle_flag.store(false, butil::memory_order_relaxed);
    m->_error_code = 0;
    m->_error_text.clear();
<<<<<<< HEAD
    if (options.use_rdma) {
        m->_rdma_ep = new (std::nothrow)rdma::RdmaEndpoint(m);
        if (!m->_rdma_ep) {
            const int saved_errno = errno;
            PLOG(ERROR) << "Fail to create RdmaEndpoint";
            m->SetFailed(saved_errno, "Fail to create RdmaEndpoint: %s",
                         berror(saved_errno));
            return -1;
        }
    }
=======
    m->_agent_socket_id.store(INVALID_SOCKET_ID, butil::memory_order_relaxed);
>>>>>>> 3becc728
    // NOTE: last two params are useless in bthread > r32787
    const int rc = bthread_id_list_init(&m->_id_wait_list, 512, 512);
    if (rc) {
        LOG(ERROR) << "Fail to init _id_wait_list: " << berror(rc);
        m->SetFailed(rc, "Fail to init _id_wait_list: %s", berror(rc));
        return -1;
    }
    m->_last_writetime_us.store(cpuwide_now, butil::memory_order_relaxed);
    m->_unwritten_bytes.store(0, butil::memory_order_relaxed);
    CHECK(NULL == m->_write_head.load(butil::memory_order_relaxed));
    // Must be last one! Internal fields of this Socket may be access
    // just after calling ResetFileDescriptor.
    if (m->ResetFileDescriptor(options.fd) != 0) {
        const int saved_errno = errno;
        PLOG(ERROR) << "Fail to ResetFileDescriptor";
        m->SetFailed(saved_errno, "Fail to ResetFileDescriptor: %s", 
                     berror(saved_errno));
        return -1;
    }
    *id = m->_this_id;
    return 0;
}

int Socket::WaitAndReset(int32_t expected_nref) {
    const uint32_t id_ver = VersionOfSocketId(_this_id);
    uint64_t vref;
    // Wait until nref == expected_nref.
    while (1) {
        // The acquire fence pairs with release fence in Dereference to avoid
        // inconsistent states to be seen by others.
        vref = _versioned_ref.load(butil::memory_order_acquire);
        if (VersionOfVRef(vref) != id_ver + 1) {
            LOG(WARNING) << "SocketId=" << _this_id << " is already alive or recycled";
            return -1;
        }
        if (NRefOfVRef(vref) > expected_nref) {
            if (bthread_usleep(1000L/*FIXME*/) < 0) {
                PLOG_IF(FATAL, errno != ESTOP) << "Fail to sleep";
                return -1;
            }
        } else if (NRefOfVRef(vref) < expected_nref) {
            RPC_VLOG << "SocketId=" << _this_id 
                     << " was abandoned during health checking";
            return -1;
        } else {
            break;
        }
    }

    // It's safe to close previous fd (provided expected_nref is correct).
    const int prev_fd = _fd.exchange(-1, butil::memory_order_relaxed);
    if (ValidFileDescriptor(prev_fd)) {
        if (_on_edge_triggered_events != NULL) {
            GetGlobalEventDispatcher(prev_fd).RemoveConsumer(prev_fd);
        }
        close(prev_fd);
        if (CreatedByConnect()) {
            s_vars->channel_conn << -1;
        }
    }
    // Must reset RdmaEnpoint after RemoveConsumer
    if (_rdma_ep) {
        _rdma_ep->Reset();
    }
#ifdef BRPC_RDMA
    _rdma_state = RDMA_UNKNOWN;
#endif

    _local_side = butil::EndPoint();
    if (_ssl_session) {
        SSL_free(_ssl_session);
        _ssl_session = NULL;
    }        
    _ssl_state = SSL_UNKNOWN;
    _nevent.store(0, butil::memory_order_relaxed);
    // parsing_context is very likely to be associated with the fd,
    // removing it is a safer choice and required by http2.
    reset_parsing_context(NULL);
    // Must clear _read_buf otehrwise even if the connections is recovered,
    // the kept old data is likely to make parsing fail.
    _read_buf.clear();
    _ninprocess.store(1, butil::memory_order_relaxed);
    _auth_flag_error.store(0, butil::memory_order_relaxed);
    const int rc = bthread_id_create(&_auth_id, NULL, NULL);
    if (rc != 0) {
        LOG(FATAL) << "Fail to create _auth_id, " << berror(rc);
        return -1;
    }

    const int64_t cpuwide_now = butil::cpuwide_time_us();
    _last_readtime_us.store(cpuwide_now, butil::memory_order_relaxed);
    _last_writetime_us.store(cpuwide_now, butil::memory_order_relaxed);
    _logoff_flag.store(false, butil::memory_order_relaxed);
    {
        BAIDU_SCOPED_LOCK(_pipeline_mutex);
        if (_pipeline_q) {
            _pipeline_q->clear();
        }
    }
    CHECK(NULL == _write_head.load(butil::memory_order_relaxed));
    CHECK_EQ(0, _unwritten_bytes.load(butil::memory_order_relaxed));
    CHECK(!_overcrowded);
    return 0;
}

// We don't care about the return value of Revive.
void Socket::Revive() {
    const uint32_t id_ver = VersionOfSocketId(_this_id);
    uint64_t vref = _versioned_ref.load(butil::memory_order_relaxed);
    while (1) {
        CHECK_EQ(id_ver + 1, VersionOfVRef(vref));
        
        int32_t nref = NRefOfVRef(vref);
        if (nref <= 1) {
            CHECK_EQ(1, nref);
            LOG(WARNING) << *this << " was abandoned during revival";
            return;
        }
        // +1 is the additional ref added in Create(). TODO(gejun): we should
        // remove this additional nref someday.
        if (_versioned_ref.compare_exchange_weak(
                vref, MakeVRef(id_ver, nref + 1/*note*/),
                butil::memory_order_release,
                butil::memory_order_relaxed)) {
            SharedPart* sp = GetSharedPart();
            if (sp) {
                sp->circuit_breaker.Reset();
                sp->recent_error_count.store(0, butil::memory_order_relaxed);
            }
            // Set this flag to true since we add additional ref again
            _recycle_flag.store(false, butil::memory_order_relaxed);
            if (_user) {
                _user->AfterRevived(this);
            } else {
                LOG(INFO) << "Revived " << *this;
            }
            return;
        }
    }
}

class HealthCheckTask : public PeriodicTask {
public:
    explicit HealthCheckTask(SocketId id) : _id(id) , _first_time(true) {}
    bool OnTriggeringTask(timespec* next_abstime) override;
    void OnDestroyingTask() override;

private:
    SocketId _id;
    bool _first_time;
};

int Socket::ReleaseAdditionalReference() {
    bool expect = false;
    // Use `relaxed' fence here since `Dereference' has `released' fence
    if (_recycle_flag.compare_exchange_strong(
            expect, true,
            butil::memory_order_relaxed,
            butil::memory_order_relaxed)) {
        return Dereference();
    }
    return -1;
}

void Socket::AddRecentError() {
    SharedPart* sp = GetSharedPart();
    if (sp) {
        sp->recent_error_count.fetch_add(1, butil::memory_order_relaxed);
    }
}

int64_t Socket::recent_error_count() const {
    SharedPart* sp = GetSharedPart();
    if (sp) {
        return sp->recent_error_count.load(butil::memory_order_relaxed);
    }
    return 0;
}

int Socket::isolated_times() const {
    SharedPart* sp = GetSharedPart();
    if (sp) {
        return sp->circuit_breaker.isolated_times();
    }
    return 0;
}

int Socket::SetFailed(int error_code, const char* error_fmt, ...) {
    if (error_code == 0) {
        CHECK(false) << "error_code is 0";
        error_code = EFAILEDSOCKET;
    }
    const uint32_t id_ver = VersionOfSocketId(_this_id);
    uint64_t vref = _versioned_ref.load(butil::memory_order_relaxed);
    for (;;) {  // need iteration to retry compare_exchange_strong
        if (VersionOfVRef(vref) != id_ver) {
            return -1;
        }
        // Try to set version=id_ver+1 (to make later Address() return NULL),
        // retry on fail.
        if (_versioned_ref.compare_exchange_strong(
                vref, MakeVRef(id_ver + 1, NRefOfVRef(vref)),
                butil::memory_order_release,
                butil::memory_order_relaxed)) {
            // Update _error_text
            std::string error_text;
            if (error_fmt != NULL) {
                va_list ap;
                va_start(ap, error_fmt);
                butil::string_vprintf(&error_text, error_fmt, ap);
                va_end(ap);
            }
            pthread_mutex_lock(&_id_wait_list_mutex);
            _error_code = error_code;
            _error_text = error_text;
            pthread_mutex_unlock(&_id_wait_list_mutex);
            
            // Do health-checking even if we're not connected before, needed
            // by Channel to revive never-connected socket when server side
            // comes online.
            if (_health_check_interval_s > 0) {
                GetOrNewSharedPart( )->circuit_breaker.MarkAsBroken();
                PeriodicTaskManager::StartTaskAt(
                    new HealthCheckTask(id()),
                    butil::milliseconds_from_now(GetOrNewSharedPart()->
                        circuit_breaker.isolation_duration_ms()));
            }
            // Wake up all threads waiting on EPOLLOUT when closing fd
            _epollout_butex->fetch_add(1, butil::memory_order_relaxed);
            bthread::butex_wake_all(_epollout_butex);

            // Wake up all unresponded RPC.
            CHECK_EQ(0, bthread_id_list_reset2_pthreadsafe(
                         &_id_wait_list, error_code, error_text,
                         &_id_wait_list_mutex));

            ResetAllStreams();
            // _app_connect shouldn't be set to NULL in SetFailed otherwise
            // HC is always not supported.
            // FIXME: Design a better interface for AppConnect
            // if (_app_connect) {
            //     AppConnect* const saved_app_connect = _app_connect;
            //     _app_connect = NULL;
            //     saved_app_connect->StopConnect(this);
            // }

            // Deref additionally which is added at creation so that this
            // Socket's reference will hit 0(recycle) when no one addresses it.
            ReleaseAdditionalReference();
            // NOTE: This Socket may be recycled at this point, don't
            // touch anything.
            return 0;
        }
    }
}

int Socket::SetFailed() {
    return SetFailed(EFAILEDSOCKET, NULL);
}

void Socket::FeedbackCircuitBreaker(int error_code, int64_t latency_us) {
    if (!GetOrNewSharedPart()->circuit_breaker.OnCallEnd(error_code, latency_us)) {
        if (SetFailed(main_socket_id()) == 0) {
            LOG(ERROR) << "Socket[" << *this << "] isolated by circuit breaker";
        }
    }
}

int Socket::ReleaseReferenceIfIdle(int idle_seconds) {
    const int64_t last_active_us = last_active_time_us();
    if (butil::cpuwide_time_us() - last_active_us <= idle_seconds * 1000000L) {
        return 0;
    }
    LOG_IF(WARNING, FLAGS_log_idle_connection_close)
        << "Close " << *this << " due to no data transmission for "
        << idle_seconds << " seconds";
    if (shall_fail_me_at_server_stop()) {
        // sockets for streaming purposes (say RTMP) are probably referenced
        // by many places, ReleaseAdditionalReference() cannot notify other
        // places to release refs, SetFailed() is a must.
        return SetFailed(EUNUSED, "No data transmission for %d seconds",
                         idle_seconds);
    }
    return ReleaseAdditionalReference();
}

int Socket::SetFailed(SocketId id) {
    SocketUniquePtr ptr;
    if (Address(id, &ptr) != 0) {
        return -1;
    }
    return ptr->SetFailed();
}

void Socket::NotifyOnFailed(bthread_id_t id) {
    pthread_mutex_lock(&_id_wait_list_mutex);
    if (!Failed()) {
        const int rc = bthread_id_list_add(&_id_wait_list, id);
        pthread_mutex_unlock(&_id_wait_list_mutex);
        if (rc != 0) {
            bthread_id_error(id, rc);
        }
    } else {
        const int rc = non_zero_error_code();
        const std::string desc = _error_text;
        pthread_mutex_unlock(&_id_wait_list_mutex);
        bthread_id_error2(id, rc, desc);
    }
}

// For unit-test.
int Socket::Status(SocketId id, int32_t* nref) {
    const butil::ResourceId<Socket> slot = SlotOfSocketId(id);
    Socket* const m = address_resource(slot);
    if (m != NULL) {
        const uint64_t vref = m->_versioned_ref.load(butil::memory_order_relaxed);
        if (VersionOfVRef(vref) == VersionOfSocketId(id)) {
            if (nref) {
                *nref = NRefOfVRef(vref);
            }
            return 0;
        } else if (VersionOfVRef(vref) == VersionOfSocketId(id) + 1) {
            if (nref) {
                *nref = NRefOfVRef(vref);
            }
            return 1;
        }
    }
    return -1;
}

void HealthCheckTask::OnDestroyingTask() {
    delete this;
}

bool HealthCheckTask::OnTriggeringTask(timespec* next_abstime) {
    SocketUniquePtr ptr;
    const int rc = Socket::AddressFailedAsWell(_id, &ptr);
    CHECK(rc != 0);
    if (rc < 0) {
        RPC_VLOG << "SocketId=" << _id
                 << " was abandoned before health checking";
        return false;
    }
    // Note: Making a Socket re-addessable is hard. An alternative is
    // creating another Socket with selected internal fields to replace
    // failed Socket. Although it avoids concurrent issues with in-place
    // revive, it changes SocketId: many code need to watch SocketId 
    // and update on change, which is impractical. Another issue with
    // this method is that it has to move "selected internal fields" 
    // which may be accessed in parallel, not trivial to be moved.
    // Finally we choose a simple-enough solution: wait until the
    // reference count hits `expected_nref', which basically means no
    // one is addressing the Socket(except here). Because the Socket 
    // is not addressable, the reference count will not increase 
    // again. This solution is not perfect because the `expected_nref'
    // is implementation specific. In our case, one reference comes 
    // from SocketMapInsert(socket_map.cpp), one reference is here. 
    // Although WaitAndReset() could hang when someone is addressing
    // the failed Socket forever (also indicating bug), this is not an 
    // issue in current code. 
    if (_first_time) {  // Only check at first time.
        _first_time = false;
        if (ptr->WaitAndReset(2/*note*/) != 0) {
            LOG(INFO) << "Cancel checking " << *ptr;
            return false;
        }
    }

    s_vars->nhealthcheck << 1;
    int hc = 0;
    if (ptr->_user) {
        hc = ptr->_user->CheckHealth(ptr.get());
    } else {
        hc = ptr->CheckHealth();
    }
    if (hc == 0) {
        if (ptr->CreatedByConnect()) {
            s_vars->channel_conn << -1;
        }
        ptr->Revive();
        ptr->_hc_count = 0;
        return false;
    } else if (hc == ESTOP) {
        LOG(INFO) << "Cancel checking " << *ptr;
        return false;
    }
    ++ ptr->_hc_count;
    *next_abstime = butil::seconds_from_now(ptr->_health_check_interval_s);
    return true;
}

void Socket::OnRecycle() {
    const bool create_by_connect = CreatedByConnect();
    if (_app_connect) {
        std::shared_ptr<AppConnect> tmp;
        _app_connect.swap(tmp);
        tmp->StopConnect(this);
    }
    if (_conn) {
        SocketConnection* const saved_conn = _conn;
        _conn = NULL;
        saved_conn->BeforeRecycle(this);
    }
    if (_user) {
        SocketUser* const saved_user = _user;
        _user = NULL;
        saved_user->BeforeRecycle(this);
    }
    SharedPart* sp = _shared_part.exchange(NULL, butil::memory_order_acquire);
    if (sp) {
        sp->RemoveRefManually();
    }
    const int prev_fd = _fd.exchange(-1, butil::memory_order_relaxed);
    if (ValidFileDescriptor(prev_fd)) {
        if (_on_edge_triggered_events != NULL) {
            GetGlobalEventDispatcher(prev_fd).RemoveConsumer(prev_fd);
        }
        close(prev_fd);
        if (create_by_connect) {
            s_vars->channel_conn << -1;
        }
    }
    // Must delete RdmaEnpoint after RemoveConsumer
    if (_rdma_ep) {
        delete _rdma_ep;
        _rdma_ep = NULL;
    }
#ifdef BRPC_RDMA
    _rdma_state = RDMA_UNKNOWN;
#endif

    reset_parsing_context(NULL);
    _read_buf.clear();

    _auth_flag_error.store(0, butil::memory_order_relaxed);
    bthread_id_error(_auth_id, 0);
    
    bthread_id_list_destroy(&_id_wait_list);

    if (_ssl_session) {
        SSL_free(_ssl_session);
        _ssl_session = NULL;
    }

    _ssl_ctx = NULL;
    
    delete _pipeline_q;
    _pipeline_q = NULL;

    delete _auth_context;
    _auth_context = NULL;

    delete _stream_set;
    _stream_set = NULL;

    const SocketId asid = _agent_socket_id.load(butil::memory_order_relaxed);
    if (asid != INVALID_SOCKET_ID) {
        SocketUniquePtr ptr;
        if (Socket::Address(asid, &ptr) == 0) {
            ptr->ReleaseAdditionalReference();
        }
    }
    
    s_vars->nsocket << -1;
}

void* Socket::ProcessEvent(void* arg) {
    // the enclosed Socket is valid and free to access inside this function.
    SocketUniquePtr s(static_cast<Socket*>(arg));
    s->_on_edge_triggered_events(s.get());
    return NULL;
}

// Check if there're new requests appended.
// If yes, point old_head to to reversed new requests and return false;
// If no:
//    old_head is fully written, set _write_head to NULL and return true;
//    old_head is not written yet, keep _write_head unchanged and return false;
// `old_head' is last new_head got from this function or (in another word)
// tail of current writing list.
// `singular_node' is true iff `old_head' is the only node in its list.
bool Socket::IsWriteComplete(Socket::WriteRequest* old_head,
                             bool singular_node,
                             Socket::WriteRequest** new_tail) {
    CHECK(NULL == old_head->next);
    // Try to set _write_head to NULL to mark that the write is done.
    WriteRequest* new_head = old_head;
    WriteRequest* desired = NULL;
    bool return_when_no_more = true;
    if (!old_head->data.empty() || !singular_node) {
        desired = old_head;
        // Write is obviously not complete if old_head is not fully written.
        return_when_no_more = false;
    }
    if (_write_head.compare_exchange_strong(
            new_head, desired, butil::memory_order_acquire)) {
        // No one added new requests.
        if (new_tail) {
            *new_tail = old_head;
        }
        return return_when_no_more;
    }
    CHECK_NE(new_head, old_head);
    // Above acquire fence pairs release fence of exchange in Write() to make
    // sure that we see all fields of requests set.

    // Someone added new requests.
    // Reverse the list until old_head.
    WriteRequest* tail = NULL;
    WriteRequest* p = new_head;
    do {
        while (p->next == WriteRequest::UNCONNECTED) {
            // TODO(gejun): elaborate this
            sched_yield();
        }
        WriteRequest* const saved_next = p->next;
        p->next = tail;
        tail = p;
        p = saved_next;
        CHECK(p != NULL);
    } while (p != old_head);

    // Link old list with new list.
    old_head->next = tail;
    // Call Setup() from oldest to newest, notice that the calling sequence
    // matters for protocols using pipelined_count, this is why we don't
    // calling Setup in above loop which is from newest to oldest.
    for (WriteRequest* q = tail; q; q = q->next) {
        q->Setup(this);
    }
    if (new_tail) {
        *new_tail = new_head;
    }
    return false;
}

int Socket::WaitEpollOut(int fd, bool pollin, const timespec* abstime) {
    if (!ValidFileDescriptor(fd)) {
        return 0;
    }
    // Do not need to check addressable since it will be called by
    // health checker which called `SetFailed' before
    const int expected_val = _epollout_butex->load(butil::memory_order_relaxed);
    EventDispatcher& edisp = GetGlobalEventDispatcher(fd);
    if (edisp.AddEpollOut(id(), fd, pollin) != 0) {
        return -1;
    }

    int rc = bthread::butex_wait(_epollout_butex, expected_val, abstime);
    const int saved_errno = errno;
    if (rc < 0 && errno == EWOULDBLOCK) {
        // Could be writable or spurious wakeup
        rc = 0;
    }
    // Ignore return value since `fd' might have been removed
    // by `RemoveConsumer' in `SetFailed'
    butil::ignore_result(edisp.RemoveEpollOut(id(), fd, pollin));
    errno = saved_errno;
    // Could be writable or spurious wakeup (by former epollout)
    return rc;
}

int Socket::Connect(const timespec* abstime,
                    int (*on_connect)(int, int, void*), void* data) {
    if (_ssl_ctx) {
        _ssl_state = SSL_CONNECTING;
    } else {
        _ssl_state = SSL_OFF;
    }
    butil::fd_guard sockfd(socket(AF_INET, SOCK_STREAM, 0));
    if (sockfd < 0) {
        PLOG(ERROR) << "Fail to create socket";
        return -1;
    }
    CHECK_EQ(0, butil::make_close_on_exec(sockfd));
    // We need to do async connect (to manage the timeout by ourselves).
    CHECK_EQ(0, butil::make_non_blocking(sockfd));
    
    
    struct sockaddr_in serv_addr;
    bzero((char*)&serv_addr, sizeof(serv_addr));
    serv_addr.sin_family = AF_INET;
    serv_addr.sin_addr = remote_side().ip;
    serv_addr.sin_port = htons(remote_side().port);
    const int rc = ::connect(
        sockfd, (struct sockaddr*)&serv_addr, sizeof(serv_addr));
    if (rc != 0 && errno != EINPROGRESS) {
        PLOG(WARNING) << "Fail to connect to " << remote_side();
        return -1;
    }
    if (on_connect) {
        EpollOutRequest* req = new(std::nothrow) EpollOutRequest;
        if (req == NULL) {
            LOG(FATAL) << "Fail to new EpollOutRequest";
            return -1;
        }
        req->fd = sockfd;
        req->timer_id = 0;
        req->on_epollout_event = on_connect;
        req->data = data;
        // A temporary Socket to hold `EpollOutRequest', which will
        // be added into epoll device soon
        SocketId connect_id;
        SocketOptions options;
        options.user = req;
        if (Socket::Create(options, &connect_id) != 0) {
            LOG(FATAL) << "Fail to create Socket";
            delete req;
            return -1;
        }
        // From now on, ownership of `req' has been transferred to
        // `connect_id'. We hold an additional reference here to
        // ensure `req' to be valid in this scope
        SocketUniquePtr s;
        CHECK_EQ(0, Socket::Address(connect_id, &s));

        // Add `sockfd' into epoll so that `HandleEpollOutRequest' will
        // be called with `req' when epoll event reaches
        if (GetGlobalEventDispatcher(sockfd).
            AddEpollOut(connect_id, sockfd, false) != 0) {
            const int saved_errno = errno;
            PLOG(WARNING) << "Fail to add fd=" << sockfd << " into epoll";
            s->SetFailed(saved_errno, "Fail to add fd=%d into epoll: %s",
                         (int)sockfd, berror(saved_errno));
            return -1;
        }
        
        // Register a timer for EpollOutRequest. Note that the timeout
        // callback has no race with the one above as both of them try
        // to `SetFailed' `connect_id' while only one of them can succeed
        // It also work when `HandleEpollOutRequest' has already been
        // called before adding the timer since it will be removed
        // inside destructor of `EpollOutRequest' after leaving this scope
        if (abstime) {
            int rc = bthread_timer_add(&req->timer_id, *abstime,
                                       HandleEpollOutTimeout,
                                       (void*)connect_id);
            if (rc) {
                LOG(ERROR) << "Fail to add timer: " << berror(rc);
                s->SetFailed(rc, "Fail to add timer: %s", berror(rc));
                return -1;
            }
        }
        
    } else {
        if (WaitEpollOut(sockfd, false, abstime) != 0) {
            PLOG(WARNING) << "Fail to wait EPOLLOUT of fd=" << sockfd;
            return -1;
        }
        if (CheckConnected(sockfd) != 0) {
            return -1;
        }
    }
    return sockfd.release();
}

int Socket::CheckConnected(int sockfd) {    
    if (sockfd == STREAM_FAKE_FD) {
        return 0;
    }
    int err = 0;
    socklen_t errlen = sizeof(err);
    if (getsockopt(sockfd, SOL_SOCKET, SO_ERROR, &err, &errlen) < 0) {
        PLOG(ERROR) << "Fail to getsockopt of fd=" << sockfd; 
        return -1;
    }
    if (err != 0) {
        CHECK_NE(err, EINPROGRESS);
        errno = err;
        return -1;
    }

    struct sockaddr_in client;
    socklen_t size = sizeof(client);
    CHECK_EQ(0, getsockname(sockfd, (struct sockaddr*) &client, &size));
    LOG_IF(INFO, FLAGS_log_connected)
            << "Connected to " << remote_side()
            << " via fd=" << (int)sockfd << " SocketId=" << id()
            << " local_port=" << ntohs(client.sin_port);
    if (CreatedByConnect()) {
        s_vars->channel_conn << 1;
    }
    // Doing SSL handshake after TCP connected
    return SSLHandshake(sockfd, false);
}

int Socket::ConnectIfNot(const timespec* abstime, WriteRequest* req) {
    if (_fd.load(butil::memory_order_consume) >= 0) {
       return 0;
    }

    // Have to hold a reference for `req'
    SocketUniquePtr s;
    ReAddress(&s);
    req->socket = s.get();
    if (_conn) {
        if (_conn->Connect(this, abstime, KeepWriteIfConnected, req) < 0) {
            return -1;
        }
    } else {
        if (Connect(abstime, KeepWriteIfConnected, req) < 0) {
            return -1;
        }
    }
    s.release();
    return 1;    
}

int Socket::HandleEpollOut(SocketId id) {
    SocketUniquePtr s;
    // Since Sockets might have been `SetFailed' before they were
    // added into epoll, these sockets miss the signal inside
    // `SetFailed' and therefore must be signalled here using
    // `AddressFailedAsWell' to prevent waiting forever
    if (Socket::AddressFailedAsWell(id, &s) < 0) {
        // Ignore recycled sockets
        return -1;
    }

    EpollOutRequest* req = dynamic_cast<EpollOutRequest*>(s->user());
    if (req != NULL) {
        return s->HandleEpollOutRequest(0, req);
    }
    
    // Currently `WaitEpollOut' needs `_epollout_butex'
    // TODO(jiangrujie): Remove this in the future
    s->_epollout_butex->fetch_add(1, butil::memory_order_relaxed);
    bthread::butex_wake_except(s->_epollout_butex, 0);  
    return 0;
}

void Socket::HandleEpollOutTimeout(void* arg) {
    SocketId id = (SocketId)arg;
    SocketUniquePtr s;
    if (Socket::Address(id, &s) != 0) {
        return;
    }
    EpollOutRequest* req = dynamic_cast<EpollOutRequest*>(s->user());
    if (req == NULL) {
        LOG(FATAL) << "Impossible! SocketUser MUST be EpollOutRequest here";
        return;
    }
    s->HandleEpollOutRequest(ETIMEDOUT, req);
}

int Socket::HandleEpollOutRequest(int error_code, EpollOutRequest* req) {
    // Only one thread can `SetFailed' this `Socket' successfully
    // Also after this `req' will be destroyed when its reference
    // hits zero
    if (SetFailed() != 0) {
        return -1;
    }
    // We've got the right to call user callback
    // The timer will be removed inside destructor of EpollOutRequest
    GetGlobalEventDispatcher(req->fd).RemoveEpollOut(id(), req->fd, false);
    return req->on_epollout_event(req->fd, error_code, req->data);
}

void Socket::WakeAsEpollOut() {
    _epollout_butex->fetch_add(1, butil::memory_order_release);
    bthread::butex_wake_except(_epollout_butex, 0);
}

void Socket::AfterAppConnected(int err, void* data) {
    WriteRequest* req = static_cast<WriteRequest*>(data);
    if (err == 0) {
        Socket* const s = req->socket;
        SharedPart* sp = s->GetSharedPart();
        if (sp) {
            sp->num_continuous_connect_timeouts.store(0, butil::memory_order_relaxed);
        }
        // requests are not setup yet. check the comment on Setup() in Write()
        req->Setup(s);
        bthread_t th;
        if (bthread_start_background(
                &th, &BTHREAD_ATTR_NORMAL, KeepWrite, req) != 0) {
            PLOG(WARNING) << "Fail to start KeepWrite";
            KeepWrite(req);
        }
    } else {
        SocketUniquePtr s(req->socket);
        if (err == ETIMEDOUT) {
            SharedPart* sp = s->GetOrNewSharedPart();
            if (sp->num_continuous_connect_timeouts.fetch_add(
                    1, butil::memory_order_relaxed) + 1 >=
                FLAGS_connect_timeout_as_unreachable) {
                // the race between store and fetch_add(in another thread) is
                // OK since a critial error is about to return.
                sp->num_continuous_connect_timeouts.store(
                    0, butil::memory_order_relaxed);
                err = ENETUNREACH;
            }
        }

        s->SetFailed(err, "Fail to connect %s: %s",
                     s->description().c_str(), berror(err));
        s->ReleaseAllFailedWriteRequests(req);
    }
}

static void* RunClosure(void* arg) {
    google::protobuf::Closure* done = (google::protobuf::Closure*)arg;
    done->Run();
    return NULL;
}

int Socket::KeepWriteIfConnected(int fd, int err, void* data) {
    WriteRequest* req = static_cast<WriteRequest*>(data);
    Socket* s = req->socket;
    if (err == 0 && s->ssl_state() == SSL_CONNECTING) {
        // Run ssl connect in a new bthread to avoid blocking
        // the current bthread (thus blocking the EventDispatcher)
        bthread_t th;
        google::protobuf::Closure* thrd_func = brpc::NewCallback(
            Socket::CheckConnectedAndKeepWrite, fd, err, data);
        if ((err = bthread_start_background(&th, &BTHREAD_ATTR_NORMAL,
                                            RunClosure, thrd_func)) == 0) {
            return 0;
        } else {
            PLOG(ERROR) << "Fail to start bthread";
            // Fall through with non zero `err'
        }
    }
    CheckConnectedAndKeepWrite(fd, err, data);
    return 0;
}

void Socket::CheckConnectedAndKeepWrite(int fd, int err, void* data) {
    butil::fd_guard sockfd(fd);
    WriteRequest* req = static_cast<WriteRequest*>(data);
    Socket* s = req->socket;
    CHECK_GE(sockfd, 0);
    if (err == 0 && s->CheckConnected(sockfd) == 0
        && s->ResetFileDescriptor(sockfd) == 0) {
        if (s->_app_connect) {
            s->_app_connect->StartConnect(req->socket, AfterAppConnected, req);
        } else {
            // Successfully created a connection
            AfterAppConnected(0, req);
        }
        // Release this socket for KeepWrite
        sockfd.release();
    } else {
        if (err == 0) {
            err = errno ? errno : -1;
        }
        AfterAppConnected(err, req);
    }
}
     
inline int SetError(bthread_id_t id_wait, int ec) {
    if (id_wait != INVALID_BTHREAD_ID) {
        bthread_id_error(id_wait, ec);
        return 0;
    } else {
        errno = ec;
        return -1;
    }
}

int Socket::ConductError(bthread_id_t id_wait) {
    pthread_mutex_lock(&_id_wait_list_mutex);
    if (Failed()) {
        const int error_code = non_zero_error_code();
        if (id_wait != INVALID_BTHREAD_ID) {
            const std::string error_text = _error_text;
            pthread_mutex_unlock(&_id_wait_list_mutex);
            bthread_id_error2(id_wait, error_code, error_text);
            return 0;
        } else {
            pthread_mutex_unlock(&_id_wait_list_mutex);
            errno = error_code;
            return -1;
        }
    } else {
        pthread_mutex_unlock(&_id_wait_list_mutex);
        return 1;
    }
}

X509* Socket::GetPeerCertificate() const {
    if (ssl_state() != SSL_CONNECTED) {
        return NULL;
    }
    return SSL_get_peer_certificate(_ssl_session);
}

int Socket::Write(butil::IOBuf* data, const WriteOptions* options_in) {
    WriteOptions opt;
    if (options_in) {
        opt = *options_in;
    }
    if (data->empty()) {
        return SetError(opt.id_wait, EINVAL);
    }
    if (opt.pipelined_count > MAX_PIPELINED_COUNT) {
        LOG(ERROR) << "pipelined_count=" << opt.pipelined_count
                   << " is too large";
        return SetError(opt.id_wait, EOVERFLOW);
    }
    if (Failed()) {
        const int rc = ConductError(opt.id_wait);
        if (rc <= 0) {
            return rc;
        }
    }

    if (!opt.ignore_eovercrowded && _overcrowded) {
        return SetError(opt.id_wait, EOVERCROWDED);
    }

    WriteRequest* req = butil::get_object<WriteRequest>();
    if (!req) {
        return SetError(opt.id_wait, ENOMEM);
    }

    req->data.swap(*data);
    // Set `req->next' to UNCONNECTED so that the KeepWrite thread will
    // wait until it points to a valid WriteRequest or NULL.
    req->next = WriteRequest::UNCONNECTED;
    req->id_wait = opt.id_wait;
    req->set_pipelined_count_and_user_message(
        opt.pipelined_count, DUMMY_USER_MESSAGE, opt.with_auth);
    return StartWrite(req, opt);
}

int Socket::Write(SocketMessagePtr<>& msg, const WriteOptions* options_in) {
    WriteOptions opt;
    if (options_in) {
        opt = *options_in;
    }
    if (opt.pipelined_count > MAX_PIPELINED_COUNT) {
        LOG(ERROR) << "pipelined_count=" << opt.pipelined_count
                   << " is too large";
        return SetError(opt.id_wait, EOVERFLOW);
    }

    if (Failed()) {
        const int rc = ConductError(opt.id_wait);
        if (rc <= 0) {
            return rc;
        }
    }
    
    if (!opt.ignore_eovercrowded && _overcrowded) {
        return SetError(opt.id_wait, EOVERCROWDED);
    }
    
    WriteRequest* req = butil::get_object<WriteRequest>();
    if (!req) {
        return SetError(opt.id_wait, ENOMEM);
    }

    // Set `req->next' to UNCONNECTED so that the KeepWrite thread will
    // wait until it points to a valid WriteRequest or NULL.
    req->next = WriteRequest::UNCONNECTED;
    req->id_wait = opt.id_wait;
    req->set_pipelined_count_and_user_message(opt.pipelined_count, msg.release(), opt.with_auth);
    return StartWrite(req, opt);
}

int Socket::StartWrite(WriteRequest* req, const WriteOptions& opt) {
    // Release fence makes sure the thread getting request sees *req
    WriteRequest* const prev_head =
        _write_head.exchange(req, butil::memory_order_release);
    if (prev_head != NULL) {
        // Someone is writing to the fd. The KeepWrite thread may spin
        // until req->next to be non-UNCONNECTED. This process is not
        // lock-free, but the duration is so short(1~2 instructions,
        // depending on compiler) that the spin rarely occurs in practice
        // (I've not seen any spin in highly contended tests).
        req->next = prev_head;
        return 0;
    }

    int saved_errno = 0;
    bthread_t th;
    SocketUniquePtr ptr_for_keep_write;
    ssize_t nw = 0;

    // We've got the right to write.
    req->next = NULL;
    
    // Connect to remote_side() if not.
    int ret = ConnectIfNot(opt.abstime, req);
    if (ret < 0) {
        saved_errno = errno;
        SetFailed(errno, "Fail to connect %s directly: %m", description().c_str());
        goto FAIL_TO_WRITE;
    } else if (ret == 1) {
        // We are doing connection. Callback `KeepWriteIfConnected'
        // will be called with `req' at any moment after
        return 0;
    }

    // NOTE: Setup() MUST be called after Connect which may call app_connect,
    // which is assumed to run before any SocketMessage.AppendAndDestroySelf()
    // in some protocols(namely RTMP).
    req->Setup(this);
    
    if (ssl_state() != SSL_OFF) {
        // Writing into SSL may block the current bthread, always write
        // in the background.
        goto KEEPWRITE_IN_BACKGROUND;
    }
    
    // Write once in the calling thread. If the write is not complete,
    // continue it in KeepWrite thread.
    if (_conn) {
        butil::IOBuf* data_arr[1] = { &req->data };
        nw = _conn->CutMessageIntoFileDescriptor(fd(), data_arr, 1);
    } else {
        if (_rdma_ep && _rdma_state == RDMA_ON) {
            butil::IOBuf* data_arr[1] = { &req->data };
            nw = _rdma_ep->CutFromIOBufList(data_arr, 1);
        } else {
            nw = req->data.cut_into_file_descriptor(fd());
        }
    }
    if (nw < 0) {
        // RTMP may return EOVERCROWDED
        if (errno != EAGAIN && errno != EOVERCROWDED) {
            saved_errno = errno;
            // EPIPE is common in pooled connections + backup requests.
            PLOG_IF(WARNING, errno != EPIPE) << "Fail to write into " << *this;
            SetFailed(saved_errno, "Fail to write into %s: %s", 
                      description().c_str(), berror(saved_errno));
            goto FAIL_TO_WRITE;
        }
    } else {
        AddOutputBytes(nw);
    }
    if (IsWriteComplete(req, true, NULL)) {
        ReturnSuccessfulWriteRequest(req);
        return 0;
    }

KEEPWRITE_IN_BACKGROUND:
    ReAddress(&ptr_for_keep_write);
    req->socket = ptr_for_keep_write.release();
    if (bthread_start_background(&th, &BTHREAD_ATTR_NORMAL,
                                 KeepWrite, req) != 0) {
        LOG(FATAL) << "Fail to start KeepWrite";
        KeepWrite(req);
    }
    return 0;

FAIL_TO_WRITE:
    // `SetFailed' before `ReturnFailedWriteRequest' (which will calls
    // `on_reset' callback inside the id object) so that we immediately
    // know this socket has failed inside the `on_reset' callback
    ReleaseAllFailedWriteRequests(req);
    errno = saved_errno;
    return -1;
}

static const size_t DATA_LIST_MAX = 256;

void* Socket::KeepWrite(void* void_arg) {
    s_vars->nkeepwrite << 1;
    WriteRequest* req = static_cast<WriteRequest*>(void_arg);
    SocketUniquePtr s(req->socket);

#ifdef BRPC_RDMA
    if (s->_rdma_state == RDMA_UNKNOWN) {
        rdma::RdmaEndpoint* ep = s->_rdma_ep;
        if (!ep) {
            s->_rdma_state = RDMA_OFF;
        } else {
            if (ep->StartHandshake() < 0) {
                s->SetFailed(EPROTO, "RDMA handshake error");
            }
            const timespec duetime = butil::milliseconds_from_now(
                    rdma::FLAGS_rdma_conn_timeout_ms);
            do {
                const int expected_val = s->_epollout_butex
                    ->load(butil::memory_order_acquire);
                if (s->_rdma_state != RDMA_UNKNOWN || s->Failed()) {
                    break;
                }
                if (bthread::butex_wait(s->_epollout_butex,
                        expected_val, &duetime) < 0 && errno != EAGAIN) {
                    s->SetFailed(errno, "RDMA handshake timeout");
                    break;
                }
            } while (true);
            if (s->Failed()) {
                s->ReleaseAllFailedWriteRequests(req);
                return NULL;
            }
        }
    }
#endif

    // When error occurs, spin until there's no more requests instead of
    // returning directly otherwise _write_head is permantly non-NULL which
    // makes later Write() abnormal.
    WriteRequest* cur_tail = NULL;
    do {
        // req was written, skip it.
        if (req->next != NULL && req->data.empty()) {
            WriteRequest* const saved_req = req;
            req = req->next;
            s->ReturnSuccessfulWriteRequest(saved_req);
        }
        const ssize_t nw = s->DoWrite(req);
        if (nw < 0) {
            if (errno != EAGAIN && errno != EOVERCROWDED) {
                const int saved_errno = errno;
                PLOG(WARNING) << "Fail to keep-write into " << *s;
                s->SetFailed(saved_errno, "Fail to keep-write into %s: %s",
                             s->description().c_str(), berror(saved_errno));
                break;
            }
        } else {
            s->AddOutputBytes(nw);
        }
        // Release WriteRequest until non-empty data or last request.
        while (req->next != NULL && req->data.empty()) {
            WriteRequest* const saved_req = req;
            req = req->next;
            s->ReturnSuccessfulWriteRequest(saved_req);
        }
        // TODO(gejun): wait for epollout when we actually have written
        // all the data. This weird heuristic reduces 30us delay...
        // Update(12/22/2015): seem not working. better switch to correct code.
        // Update(1/8/2016, r31823): Still working.
        // Update(8/15/2017): Not working, performance downgraded.
        //if (nw <= 0 || req->data.empty()/*note*/) {
        if (nw <= 0) {
            s_vars->nwaitepollout << 1;
            // NOTE: Waiting epollout within timeout is a must to force
            // KeepWrite to check and setup pending WriteRequests periodically,
            // which may turn on _overcrowded to stop pending requests from
            // growing infinitely.
            const timespec duetime =
                butil::milliseconds_from_now(WAIT_EPOLLOUT_TIMEOUT_MS);
#ifndef BRPC_RDMA
            if (BAIDU_UNLIKELY(s->_rdma_state == RDMA_ON)) {
#else
            if (s->_rdma_state == RDMA_ON) {
#endif
                const int expected_val = s->_epollout_butex
                    ->load(butil::memory_order_acquire);
                CHECK(s->_rdma_ep != NULL);
                if (!s->_rdma_ep->IsWritable()) {
                    if (bthread::butex_wait(s->_epollout_butex,
                            expected_val, &duetime) < 0) {
                        if (errno != EAGAIN && errno != ETIMEDOUT) {
                            s->SetFailed(errno, "RDMA write timeout");
                            break;
                        }
                        if (s->Failed()) {
                            // NOTE:
                            // Different from TCP, we cannot find the RDMA channel
                            // failed by writing to it. Thus we must check if it
                            // is already failed here.
                            break;
                        }
                    }
                }
            } else {
                bool pollin = (s->_on_edge_triggered_events != NULL);
                const int rc = s->WaitEpollOut(s->fd(), pollin, &duetime);
                if (rc < 0 && errno != ETIMEDOUT) {
                    const int saved_errno = errno;
                    PLOG(WARNING) << "Fail to wait epollout of " << *s;
                    s->SetFailed(saved_errno, "Fail to wait epollout of %s: %s",
                            s->description().c_str(), berror(saved_errno));
                    break;
                }
            }
        }
        if (NULL == cur_tail) {
            for (cur_tail = req; cur_tail->next != NULL;
                 cur_tail = cur_tail->next);
        }
        // Return when there's no more WriteRequests and req is completely
        // written.
        if (s->IsWriteComplete(cur_tail, (req == cur_tail), &cur_tail)) {
            CHECK_EQ(cur_tail, req);
            s->ReturnSuccessfulWriteRequest(req);
            return NULL;
        }
    } while (1);

    // Error occurred, release all requests until no new requests.
    s->ReleaseAllFailedWriteRequests(req);
    return NULL;
}

ssize_t Socket::DoWrite(WriteRequest* req) {
    // Group butil::IOBuf in the list into a batch array.
    butil::IOBuf* data_list[DATA_LIST_MAX];
    size_t ndata = 0;
    for (WriteRequest* p = req; p != NULL && ndata < DATA_LIST_MAX;
         p = p->next) {
        data_list[ndata++] = &p->data;
    }

    if (ssl_state() == SSL_OFF) {
        // Write IOBuf in the batch array into the fd.
        if (_conn) {
            return _conn->CutMessageIntoFileDescriptor(fd(), data_list, ndata);
        } else {
            if (_rdma_ep && _rdma_state == RDMA_ON) {
                return _rdma_ep->CutFromIOBufList(data_list, ndata);
            }
            return butil::IOBuf::cut_multiple_into_file_descriptor(
                    fd(), data_list, ndata);
        }
    }

    CHECK_EQ(SSL_CONNECTED, ssl_state());
    if (_conn) {
        // TODO: Separate SSL stuff from SocketConnection
        return _conn->CutMessageIntoSSLChannel(_ssl_session, data_list, ndata);
    }
    int ssl_error = 0;
    ssize_t nw = butil::IOBuf::cut_multiple_into_SSL_channel(
        _ssl_session, data_list, ndata, &ssl_error);
    switch (ssl_error) {
    case SSL_ERROR_NONE:
        break;

    case SSL_ERROR_WANT_READ:
        // Disable renegotiation
        errno = EPROTO;
        return -1;

    case SSL_ERROR_WANT_WRITE:
        errno = EAGAIN;
        break;

    default: {
        const unsigned long e = ERR_get_error();
        if (e != 0) {
            LOG(WARNING) << "Fail to write into ssl_fd=" << fd() <<  ": "
                         << SSLError(ERR_get_error());
            errno = ESSL;
         } else {
            // System error with corresponding errno set
            PLOG(WARNING) << "Fail to write into ssl_fd=" << fd();
        }
        break;
    }
    }
    return nw;
}

int Socket::SSLHandshake(int fd, bool server_mode) {
    if (_ssl_ctx == NULL) {
        if (server_mode) {
            LOG(ERROR) << "Lack SSL configuration to handle SSL request";
            return -1;
        }
        return 0;
    }

    // TODO: Reuse ssl session id for client
    if (_ssl_session) {
        // Free the last session, which may be deprecated when socket failed
        SSL_free(_ssl_session);
    }
    _ssl_session = CreateSSLSession(_ssl_ctx->raw_ctx, id(), fd, server_mode);
    if (_ssl_session == NULL) {
        LOG(ERROR) << "Fail to CreateSSLSession";
        return -1;
    }
#ifdef SSL_CTRL_SET_TLSEXT_HOSTNAME
    if (!_ssl_ctx->sni_name.empty()) {
        SSL_set_tlsext_host_name(_ssl_session, _ssl_ctx->sni_name.c_str());
    }
#endif

    _ssl_state = SSL_CONNECTING;

    // Loop until SSL handshake has completed. For SSL_ERROR_WANT_READ/WRITE,
    // we use bthread_fd_wait as polling mechanism instead of EventDispatcher
    // as it may confuse the origin event processing code.
    while (true) {
        int rc = SSL_do_handshake(_ssl_session);
        if (rc == 1) {
            _ssl_state = SSL_CONNECTED;
            AddBIOBuffer(_ssl_session, fd, FLAGS_ssl_bio_buffer_size);
            return 0;
        }

        int ssl_error = SSL_get_error(_ssl_session, rc);
        switch (ssl_error) {
        case SSL_ERROR_WANT_READ:
#if defined(OS_LINUX)
            if (bthread_fd_wait(fd, EPOLLIN) != 0) {
#elif defined(OS_MACOSX)
            if (bthread_fd_wait(fd, EVFILT_READ) != 0) {
#endif
                return -1;
            }
            break;

        case SSL_ERROR_WANT_WRITE:
#if defined(OS_LINUX)
            if (bthread_fd_wait(fd, EPOLLOUT) != 0) {
#elif defined(OS_MACOSX)
            if (bthread_fd_wait(fd, EVFILT_WRITE) != 0) {
#endif
                return -1;
            }
            break;
 
        default: {
            const unsigned long e = ERR_get_error();
            if (ssl_error == SSL_ERROR_ZERO_RETURN || e == 0) {
                errno = ECONNRESET;
                LOG(ERROR) << "SSL connection was shutdown by peer: " << _remote_side;
            } else if (ssl_error == SSL_ERROR_SYSCALL) {
                PLOG(ERROR) << "Fail to SSL_do_handshake";
            } else {
                errno = ESSL;
                LOG(ERROR) << "Fail to SSL_do_handshake: " << SSLError(e);
            }
            return -1;
        }
        }
    }
}

ssize_t Socket::DoRead(size_t size_hint) {
    if (ssl_state() == SSL_UNKNOWN) {
        int error_code = 0;
        _ssl_state = DetectSSLState(fd(), &error_code);
        switch (ssl_state()) {
        case SSL_UNKNOWN:
            if (error_code == 0) {  // EOF
                return 0;
            } else {
                errno = error_code;
                return -1;
            }

        case SSL_CONNECTING:
            if (SSLHandshake(fd(), true) != 0) {
                errno = EINVAL;
                return -1;
            }
            break;

        case SSL_CONNECTED:
            CHECK(false) << "Impossible to reach here";
            break;
            
        case SSL_OFF:
            break;
        }
    }
    // _ssl_state has been set
    if (ssl_state() == SSL_OFF) {
#ifdef BRPC_RDMA
        if (_rdma_state == RDMA_UNKNOWN) {
            if (_rdma_ep) {
                // Local side supports RDMA
                return _rdma_ep->Handshake();
            } else {
                // Local side does not support RDMA
                ssize_t nr = _read_buf.
                        append_from_file_descriptor(fd(), size_hint);
                if (_read_buf.size() >= rdma::HELLO_LENGTH) {
                    char tmp[rdma::MAGIC_LENGTH];
                    _read_buf.copy_to(tmp, rdma::HELLO_LENGTH);
                    _rdma_state = RDMA_OFF;
                    if (strncmp(tmp, rdma::MAGIC_STR,
                                rdma::MAGIC_LENGTH) == 0) {
                        // client may use RDMA, return sid = 0
                        _read_buf.clear();
                        butil::IOBuf reply;
                        char zero[sizeof(SocketId)] = { 0 };
                        reply.append(zero, sizeof(SocketId));
                        Write(&reply);
                        errno = EINTR;
                        nr = -1;
                    }
                }
                return nr;
            }
        } else if (_rdma_state == RDMA_ON) {
            int rc = _rdma_ep->CompleteHandshake();
            if (rc < 0 && errno == EAGAIN) {
                butil::IOPortal tmp;
                if (tmp.append_from_file_descriptor(fd(), 1) == 0) {
                    return 0;
                }
            }
            return rc;
        }
#endif
        return _read_buf.append_from_file_descriptor(fd(), size_hint);
    }

    CHECK_EQ(SSL_CONNECTED, ssl_state());
    _rdma_state = RDMA_OFF;
    int ssl_error = 0;
    ssize_t nr = _read_buf.append_from_SSL_channel(_ssl_session, &ssl_error, size_hint);
    switch (ssl_error) {
    case SSL_ERROR_NONE:  // `nr' > 0
        break;
            
    case SSL_ERROR_WANT_READ:
        // Regard this error as EAGAIN
        errno = EAGAIN;
        break;
            
    case SSL_ERROR_WANT_WRITE:
        // Disable renegotiation
        errno = EPROTO;
        return -1;

    default: {
        const unsigned long e = ERR_get_error();
        if (nr == 0) {
            // Socket EOF or SSL session EOF
        } else if (e != 0) {
            LOG(WARNING) << "Fail to read from ssl_fd=" << fd()
                         << ": " << SSLError(e);
            errno = ESSL;
        } else {
            // System error with corresponding errno set
            PLOG(WARNING) << "Fail to read from ssl_fd=" << fd();
        }
        break;
    }
    }
    return nr;
}

int Socket::FightAuthentication(int* auth_error) {
    // Use relaxed fence since `bthread_id_trylock' ensures thread safety
    // Here `flag_error' just acts like a cache information
    uint64_t flag_error = _auth_flag_error.load(butil::memory_order_relaxed);
    if (flag_error & AUTH_FLAG) {
        // Already authenticated
        *auth_error = (int32_t)(flag_error & 0xFFFFFFFFul);
        return EINVAL;
    }
    if (0 == bthread_id_trylock(_auth_id, NULL)) {
        // Winner
        return 0;
    } else {
        // Use relaxed fence since `bthread_id_join' has acquire fence to ensure
        // `_auth_flag_error' to be the latest value
        bthread_id_join(_auth_id);
        flag_error = _auth_flag_error.load(butil::memory_order_relaxed);
        *auth_error = (int32_t)(flag_error & 0xFFFFFFFFul);
        return EINVAL;
    }
}

void Socket::SetAuthentication(int error_code) {
    uint64_t expected = 0;       
    // `bthread_id_destroy' has release fence to prevent this CAS being
    // reordered after it.
    if (_auth_flag_error.compare_exchange_strong(
                expected, (AUTH_FLAG | error_code),
                butil::memory_order_relaxed)) {
        // As expected
        if (error_code != 0) {
            SetFailed(error_code, "Fail to authenticate %s", description().c_str());
        }
        CHECK_EQ(0, bthread_id_unlock_and_destroy(_auth_id));
    }
}

AuthContext* Socket::mutable_auth_context() {
    if (_auth_context != NULL) {
        LOG(FATAL) << "Impossible! This function is supposed to be called "
              "only once when verification succeeds in server side";
        return NULL;
    }
    _auth_context = new(std::nothrow) AuthContext();
    CHECK(_auth_context);
    return _auth_context;
}

int Socket::StartInputEvent(SocketId id, uint32_t events,
                            const bthread_attr_t& thread_attr) {
    SocketUniquePtr s;
    if (Address(id, &s) < 0) {
        return -1;
    }
    if (NULL == s->_on_edge_triggered_events) {
        // Callback can be NULL when receiving error epoll events
        // (Added into epoll by `WaitConnected')
        return 0;
    }
    if (s->fd() < 0) {
#if defined(OS_LINUX)
        CHECK(!(events & EPOLLIN)) << "epoll_events=" << events;
#elif defined(OS_MACOSX)
        CHECK((short)events != EVFILT_READ) << "kqueue filter=" << events;
#endif
        return -1;
    }

    // if (events & has_epollrdhup) {
    //     s->_eof = 1;
    // }
    // Passing e[i].events causes complex visibility issues and
    // requires stronger memory fences, since reading the fd returns
    // error as well, we don't pass the events.
    if (s->_nevent.fetch_add(1, butil::memory_order_acq_rel) == 0) {
        // According to the stats, above fetch_add is very effective. In a
        // server processing 1 million requests per second, this counter
        // is just 1500~1700/s
        s_vars->neventthread << 1;

        bthread_t tid;
        // transfer ownership as well, don't use s anymore!
        Socket* const p = s.release();

        bthread_attr_t attr = thread_attr;
        attr.keytable_pool = p->_keytable_pool;
        if (bthread_start_urgent(&tid, &attr, ProcessEvent, p) != 0) {
            LOG(FATAL) << "Fail to start ProcessEvent";
            ProcessEvent(p);
        }
    }
    return 0;
}

void DereferenceSocket(Socket* s) {
    if (s) {
        s->Dereference();
    }
}

void Socket::UpdateStatsEverySecond(int64_t now_ms) {
    SharedPart* sp = GetSharedPart();
    if (sp) {
        sp->UpdateStatsEverySecond(now_ms);
    }
}

template <typename T>
struct ObjectPtr {
    ObjectPtr(const T* obj) : _obj(obj) {}
    const T* _obj;
};

template <typename T>
ObjectPtr<T> ShowObject(const T* obj) { return ObjectPtr<T>(obj); }

template <typename T>
std::ostream& operator<<(std::ostream& os, const ObjectPtr<T>& obj) {
    if (obj._obj != NULL) {
        os << '(' << butil::class_name_str(*obj._obj) << "*)";
    }
    return os << obj._obj;
}

void Socket::DebugSocket(std::ostream& os, SocketId id) {
    SocketUniquePtr ptr;
    int ret = Socket::AddressFailedAsWell(id, &ptr);
    if (ret < 0) {
        os << "SocketId=" << id << " is invalid or recycled";
        return;
    } else if (ret > 0) {
        // NOTE: Printing a broken socket w/o HC is informational for
        // debugging referential issues.
        // if (ptr->_health_check_interval_s <= 0) {
        //     // Sockets without HC will soon be destroyed
        //     os << "Invalid SocketId=" << id;
        //     return;
        // }
        os << "# This is a broken Socket\n";
    }
    const uint64_t vref = ptr->_versioned_ref.load(butil::memory_order_relaxed);
    size_t npipelined = 0;
    size_t idsizes[4];
    size_t nidsize = 0;
    {
        BAIDU_SCOPED_LOCK(ptr->_pipeline_mutex);
        if (ptr->_pipeline_q) {
            npipelined = ptr->_pipeline_q->size();
        }
    }
    {
        BAIDU_SCOPED_LOCK(ptr->_id_wait_list_mutex);
        if (bthread::get_sizes) {
            nidsize = bthread::get_sizes(
                &ptr->_id_wait_list, idsizes, arraysize(idsizes));
        }
    }
    const int preferred_index = ptr->preferred_index();
    SharedPart* sp = ptr->GetSharedPart();
    os << "version=" << VersionOfVRef(vref);
    if (sp) {
        os << "\nshared_part={\n  ref_count=" << sp->ref_count()
           << "\n  socket_pool=";
        SocketPool* pool = sp->socket_pool.load(butil::memory_order_consume);
        if (pool) {
            os << '[';
            std::vector<SocketId> pooled_sockets;
            pool->ListSockets(&pooled_sockets, 0);
            for (size_t i = 0; i < pooled_sockets.size(); ++i) {
                if (i) {
                    os << ' ';
                }
                os << pooled_sockets[i];
            }
            os << "]\n  numfree="
               << pool->_numfree.load(butil::memory_order_relaxed)
               << "\n  numinflight="
               << pool->_numinflight.load(butil::memory_order_relaxed);
        } else {
            os << "null";
        }
        os << "\n  creator_socket=" << sp->creator_socket_id
           << "\n  in_size=" << sp->in_size.load(butil::memory_order_relaxed)
           << "\n  in_num_messages=" << sp->in_num_messages.load(butil::memory_order_relaxed)
           << "\n  out_size=" << sp->out_size.load(butil::memory_order_relaxed)
           << "\n  out_num_messages=" << sp->out_num_messages.load(butil::memory_order_relaxed)
           << "\n}";
    }
    const int fd = ptr->_fd.load(butil::memory_order_relaxed);
    os << "\nnref=" << NRefOfVRef(vref) - 1
        //                                ^
        // minus the ref of current callsite(calling PrintSocket)
       << "\nnevent=" << ptr->_nevent.load(butil::memory_order_relaxed)
       << "\nfd=" << fd
       << "\ntos=" << ptr->_tos
       << "\nreset_fd_to_now=" << butil::gettimeofday_us() - ptr->_reset_fd_real_us << "us"
       << "\nremote_side=" << ptr->_remote_side
       << "\nlocal_side=" << ptr->_local_side
       << "\non_et_events=" << (void*)ptr->_on_edge_triggered_events
       << "\nuser=" << ShowObject(ptr->_user)
       << "\nthis_id=" << ptr->_this_id
       << "\npreferred_index=" << preferred_index;
    InputMessenger* messenger = dynamic_cast<InputMessenger*>(ptr->user());
    if (messenger != NULL) {
        os << " (" << messenger->NameOfProtocol(preferred_index) << ')';
    }
    const int64_t cpuwide_now = butil::cpuwide_time_us();
    os << "\nhc_count=" << ptr->_hc_count
       << "\navg_input_msg_size=" << ptr->_avg_msg_size
        // NOTE: We're assuming that butil::IOBuf.size() is thread-safe, it is now
        // however it's not guaranteed.
       << "\nread_buf=" << ptr->_read_buf.size()
       << "\nlast_read_to_now=" << cpuwide_now - ptr->_last_readtime_us << "us"
       << "\nlast_write_to_now=" << cpuwide_now - ptr->_last_writetime_us << "us"
       << "\novercrowded=" << ptr->_overcrowded;
    os << "\nid_wait_list={";
    for (size_t i = 0; i < nidsize; ++i) {
        if (i) {
            os << ' ';
        }
        os << idsizes[i];
    }
    os << '}';
    Destroyable* const parsing_context = ptr->parsing_context();
    Describable* parsing_context_desc = dynamic_cast<Describable*>(parsing_context);
    if (parsing_context_desc) {
        os << "\nparsing_context=" << butil::class_name_str(*parsing_context) << '{';
        DescribeOptions opt;
        opt.verbose = true;
        IndentingOStream os2(os, 2);
        parsing_context_desc->Describe(os2, opt);
        os << '}';
    } else {
        os << "\nparsing_context=" << ShowObject(parsing_context);
    }
    const SSLState ssl_state = ptr->ssl_state();
    os << "\npipeline_q=" << npipelined
       << "\nhc_interval_s=" << ptr->_health_check_interval_s
       << "\nninprocess=" << ptr->_ninprocess.load(butil::memory_order_relaxed)
       << "\nauth_flag_error=" << ptr->_auth_flag_error.load(butil::memory_order_relaxed)
       << "\nauth_id=" << ptr->_auth_id.value
       << "\nauth_context=" << ptr->_auth_context
       << "\nlogoff_flag=" << ptr->_logoff_flag.load(butil::memory_order_relaxed)
       << "\nrecycle_flag=" << ptr->_recycle_flag.load(butil::memory_order_relaxed)
       << "\nagent_socket_id=";
    const SocketId asid = ptr->_agent_socket_id.load(butil::memory_order_relaxed);
    if (asid != INVALID_SOCKET_ID) {
        os << asid;
    } else {
        os << "(none)";
    }
    os << "\ncid=" << ptr->_correlation_id
       << "\nwrite_head=" << ptr->_write_head.load(butil::memory_order_relaxed)
       << "\nssl_state=" << SSLStateToString(ssl_state);
    const SocketSSLContext* ssl_ctx = ptr->_ssl_ctx.get();
    if (ssl_ctx) {
        os << "\ninitial_ssl_ctx=" << ssl_ctx->raw_ctx;
        if (!ssl_ctx->sni_name.empty()) {
            os << "\nsni_name=" << ssl_ctx->sni_name;
        }
    }
    if (ssl_state == SSL_CONNECTED) {
        os << "\nssl_session={\n  ";
        Print(os, ptr->_ssl_session, "\n  ");
        os << "\n}";
    }
#if defined(OS_MACOSX)
    struct tcp_connection_info ti;
    socklen_t len = sizeof(ti);
    if (fd >= 0 && getsockopt(fd, IPPROTO_TCP, TCP_CONNECTION_INFO, &ti, &len) == 0) {
        os << "\ntcpi={\n  state=" << (uint32_t)ti.tcpi_state
           << "\n  snd_wscale=" << (uint32_t)ti.tcpi_snd_wscale
           << "\n  rcv_wscale=" << (uint32_t)ti.tcpi_rcv_wscale
           << "\n  options=" << (uint32_t)ti.tcpi_options
           << "\n  flags=" << (uint32_t)ti.tcpi_flags
           << "\n  rto=" << ti.tcpi_rto
           << "\n  maxseg=" << ti.tcpi_maxseg
           << "\n  snd_ssthresh=" << ti.tcpi_snd_ssthresh
           << "\n  snd_cwnd=" << ti.tcpi_snd_cwnd
           << "\n  snd_wnd=" << ti.tcpi_snd_wnd
           << "\n  snd_sbbytes=" << ti.tcpi_snd_sbbytes
           << "\n  rcv_wnd=" << ti.tcpi_rcv_wnd
           << "\n  srtt=" << ti.tcpi_srtt
           << "\n  rttvar=" << ti.tcpi_rttvar
           << "\n}";
    }
#elif defined(OS_LINUX)
    struct tcp_info ti;
    socklen_t len = sizeof(ti);
    if (fd >= 0 && getsockopt(fd, SOL_TCP, TCP_INFO, &ti, &len) == 0) {
        os << "\ntcpi={\n  state=" << (uint32_t)ti.tcpi_state
           << "\n  ca_state=" << (uint32_t)ti.tcpi_ca_state
           << "\n  retransmits=" << (uint32_t)ti.tcpi_retransmits
           << "\n  probes=" << (uint32_t)ti.tcpi_probes
           << "\n  backoff=" << (uint32_t)ti.tcpi_backoff
           << "\n  options=" << (uint32_t)ti.tcpi_options
           << "\n  snd_wscale=" << (uint32_t)ti.tcpi_snd_wscale
           << "\n  rcv_wscale=" << (uint32_t)ti.tcpi_rcv_wscale
           << "\n  rto=" << ti.tcpi_rto
           << "\n  ato=" << ti.tcpi_ato
           << "\n  snd_mss=" << ti.tcpi_snd_mss
           << "\n  rcv_mss=" << ti.tcpi_rcv_mss
           << "\n  unacked=" << ti.tcpi_unacked
           << "\n  sacked=" << ti.tcpi_sacked
           << "\n  lost=" << ti.tcpi_lost
           << "\n  retrans=" << ti.tcpi_retrans
           << "\n  fackets=" << ti.tcpi_fackets
           << "\n  last_data_sent=" << ti.tcpi_last_data_sent
           << "\n  last_ack_sent=" << ti.tcpi_last_ack_sent
           << "\n  last_data_recv=" << ti.tcpi_last_data_recv
           << "\n  last_ack_recv=" << ti.tcpi_last_ack_recv
           << "\n  pmtu=" << ti.tcpi_pmtu
           << "\n  rcv_ssthresh=" << ti.tcpi_rcv_ssthresh
           << "\n  rtt=" << ti.tcpi_rtt  // smoothed
           << "\n  rttvar=" << ti.tcpi_rttvar
           << "\n  snd_ssthresh=" << ti.tcpi_snd_ssthresh
           << "\n  snd_cwnd=" << ti.tcpi_snd_cwnd
           << "\n  advmss=" << ti.tcpi_advmss
           << "\n  reordering=" << ti.tcpi_reordering
           << "\n}";
    }
#endif
}

int Socket::CheckHealth() {
    if (_hc_count == 0) {
        LOG(INFO) << "Checking " << *this;
    }
    // Note: No timeout. Timeout setting is given to Write() which
    // we don't know. A drawback is that if a connection takes long
    // but finally succeeds(indicating unstable network?), we still
    // revive the socket.
    const int connected_fd = Connect(NULL/*Note*/, NULL, NULL);
    if (connected_fd >= 0) {
        ::close(connected_fd);
        return 0;
    }
    return errno;
}

int Socket::AddStream(StreamId stream_id) {
    _stream_mutex.lock();
    if (Failed()) {
        _stream_mutex.unlock();
        return -1;
    }
    if (_stream_set == NULL) {
        _stream_set = new std::set<StreamId>();
    }
    _stream_set->insert(stream_id);
    _stream_mutex.unlock();
    return 0;
}

int Socket::RemoveStream(StreamId stream_id) {
    _stream_mutex.lock();
    if (_stream_set == NULL) {
        _stream_mutex.unlock();
        CHECK(false) << "AddStream was not called";
        return -1;
    }
    _stream_set->erase(stream_id);
    _stream_mutex.unlock();
    return 0;
}

void Socket::ResetAllStreams() {
    DCHECK(Failed());
    std::set<StreamId> saved_stream_set;
    _stream_mutex.lock();
    if (_stream_set != NULL) {
        // Not delete _stream_set because there are likely more streams added
        // after reviving if the Socket is still in use, or it is to be deleted in 
        // OnRecycle()
        saved_stream_set.swap(*_stream_set);
    }
    _stream_mutex.unlock();
    for (std::set<StreamId>::const_iterator 
            it = saved_stream_set.begin(); it != saved_stream_set.end(); ++it) {
        Stream::SetFailed(*it);
    }
}

int SocketUser::CheckHealth(Socket* ptr) {
    return ptr->CheckHealth();
}

void SocketUser::AfterRevived(Socket* ptr) {
    LOG(INFO) << "Revived " << *ptr;
}

////////// SocketPool //////////////

inline SocketPool::SocketPool(const SocketOptions& opt)
    : _options(opt)
    , _remote_side(opt.remote_side)
    , _numfree(0)
    , _numinflight(0) {
}

inline SocketPool::~SocketPool() {
    for (std::vector<SocketId>::iterator it = _pool.begin();
         it != _pool.end(); ++it) {
        SocketUniquePtr ptr;
        if (Socket::Address(*it, &ptr) == 0) {
            ptr->ReleaseAdditionalReference();
        }
    }
}

inline int SocketPool::GetSocket(SocketUniquePtr* ptr) {
    const int connection_pool_size = FLAGS_max_connection_pool_size;

    // In prev rev, SocketPool could be sharded into multiple SubSocketPools to
    // reduce thread contentions. The sharding key is mixed from pthread-id so
    // that data locality are better kept.
    // However sharding also makes the socket more frequently to be created
    // and closed, especially in real-world applications that one client
    // connects to many servers where one socket is lowly contended, different
    // threads accessing the socket may create pooled sockets in different sub
    // pools without reusing sockets left in other sub pools, which will
    // probably be closed by the CloseIdleConnections thread in socket_map.cpp,
    // resulting in frequent-create-and-close of connections.
    // Thus the sharding is merely a mechanism only meaningful in benchmarking
    // scenarios where one server is connected by one client with many threads.
    // Starting from r32203 the sharding capability is removed.

    SocketId sid = 0;
    if (connection_pool_size > 0) {
        for (;;) {
            {
                BAIDU_SCOPED_LOCK(_mutex);
                if (_pool.empty()) {
                    break;
                }
                sid = _pool.back();
                _pool.pop_back();
            }
            _numfree.fetch_sub(1, butil::memory_order_relaxed);
            // Not address inside the lock since at most time the pooled socket
            // is likely to be valid.
            if (Socket::Address(sid, ptr) == 0) {
                _numinflight.fetch_add(1, butil::memory_order_relaxed);
                return 0;
            }
        }
    }
    // Not found in pool
    SocketOptions opt = _options;
    opt.health_check_interval_s = -1;
    if (get_client_side_messenger()->Create(opt, &sid) == 0 &&
        Socket::Address(sid, ptr) == 0) {
        _numinflight.fetch_add(1, butil::memory_order_relaxed);
        return 0;
    }
    return -1;
}

inline void SocketPool::ReturnSocket(Socket* sock) {
    // NOTE: save the gflag which may be reloaded at any time.
    const int connection_pool_size = FLAGS_max_connection_pool_size;

    // Check if the pool is full.
    if (_numfree.fetch_add(1, butil::memory_order_relaxed) <
        connection_pool_size) {
        const SocketId sid = sock->id();
        BAIDU_SCOPED_LOCK(_mutex);
        _pool.push_back(sid);
    } else {
        // Cancel the addition and close the pooled socket.
        _numfree.fetch_sub(1, butil::memory_order_relaxed);
        sock->SetFailed(EUNUSED, "Close unused pooled socket");
    }
    _numinflight.fetch_sub(1, butil::memory_order_relaxed);
}

inline void SocketPool::ListSockets(std::vector<SocketId>* out, size_t max_count) {
    out->clear();
    // NOTE: size() of vector is thread-unsafe and may return a very 
    // large value during resizing.
    _mutex.lock();
    size_t expected_size = _pool.size();
    if (max_count > 0 && max_count < _pool.size()) {
        expected_size = max_count;
    }
    if (out->capacity() < expected_size) {
        _mutex.unlock();
        out->reserve(expected_size + 4); // pool may add sockets.
        _mutex.lock();
    }
    if (max_count == 0) {
        out->insert(out->end(), _pool.begin(), _pool.end());
    } else {
        for (size_t i = 0; i < expected_size; ++i) {
            out->push_back(_pool[i]);
        }
    }
    _mutex.unlock();
}

Socket::SharedPart* Socket::GetOrNewSharedPartSlower() {
    // Create _shared_part optimistically.
    SharedPart* shared_part = GetSharedPart();
    if (shared_part == NULL) {
        shared_part = new SharedPart(id());
        shared_part->AddRefManually();
        SharedPart* expected = NULL;
        if (!_shared_part.compare_exchange_strong(
                expected, shared_part, butil::memory_order_acq_rel)) {
            shared_part->RemoveRefManually();
            CHECK(expected);
            shared_part = expected;
        }
    }
    return shared_part;
}

void Socket::ShareStats(Socket* main_socket) {
    SharedPart* main_sp = main_socket->GetOrNewSharedPart();
    main_sp->AddRefManually();
    SharedPart* my_sp =
        _shared_part.exchange(main_sp, butil::memory_order_acq_rel);
    if (my_sp) {
        my_sp->RemoveRefManually();
    }
}

int Socket::GetPooledSocket(SocketUniquePtr* pooled_socket) {
    if (pooled_socket == NULL) {
        LOG(ERROR) << "pooled_socket is NULL";
        return -1;
    }
    SharedPart* main_sp = GetOrNewSharedPart();
    if (main_sp == NULL) {
        LOG(ERROR) << "_shared_part is NULL";
        return -1;
    }
    // Create socket_pool optimistically.
    SocketPool* socket_pool = main_sp->socket_pool.load(butil::memory_order_consume);
    if (socket_pool == NULL) {
        SocketOptions opt;
        opt.remote_side = remote_side();
        opt.user = user();
        opt.on_edge_triggered_events = _on_edge_triggered_events;
        opt.initial_ssl_ctx = _ssl_ctx;
        opt.keytable_pool = _keytable_pool;
        opt.app_connect = _app_connect;
        socket_pool = new SocketPool(opt);
        SocketPool* expected = NULL;
        if (!main_sp->socket_pool.compare_exchange_strong(
                expected, socket_pool, butil::memory_order_acq_rel)) {
            delete socket_pool;
            CHECK(expected);
            socket_pool = expected;
        }
    }
    if (socket_pool->GetSocket(pooled_socket) != 0) {
        return -1;
    }
    (*pooled_socket)->ShareStats(this);
    CHECK((*pooled_socket)->parsing_context() == NULL)
        << "context=" << (*pooled_socket)->parsing_context()
        << " is not NULL when " << *(*pooled_socket) << " is got from"
        " SocketPool, the protocol implementation is buggy";
    return 0;
}

int Socket::ReturnToPool() {
    SharedPart* sp = _shared_part.exchange(NULL, butil::memory_order_acquire);
    if (sp == NULL) {
        LOG(ERROR) << "_shared_part is NULL";
        SetFailed(EINVAL, "_shared_part is NULL");
        return -1;
    }
    SocketPool* pool = sp->socket_pool.load(butil::memory_order_consume);
    if (pool == NULL) {
        LOG(ERROR) << "_shared_part->socket_pool is NULL";
        SetFailed(EINVAL, "_shared_part->socket_pool is NULL");
        sp->RemoveRefManually();
        return -1;
    }
    CHECK(parsing_context() == NULL)
        << "context=" << parsing_context() << " is not released when "
        << *this << " is returned to SocketPool, the protocol "
        "implementation is buggy";
    // NOTE: be careful with the sequence.
    // - related fields must be reset before returning to pool
    // - sp must be released after returning to pool because it owns pool
    _connection_type_for_progressive_read = CONNECTION_TYPE_UNKNOWN;
    _controller_released_socket.store(false, butil::memory_order_relaxed);
    pool->ReturnSocket(this);
    sp->RemoveRefManually();
    return 0;
}

bool Socket::HasSocketPool() const {
    SharedPart* sp = GetSharedPart();
    if (sp != NULL) {
        return sp->socket_pool.load(butil::memory_order_consume) != NULL;
    }
    return false;
}

void Socket::ListPooledSockets(std::vector<SocketId>* out, size_t max_count) {
    out->clear();
    SharedPart* sp = GetSharedPart();
    if (sp == NULL) {
        return;
    }
    SocketPool* pool = sp->socket_pool.load(butil::memory_order_consume);
    if (pool == NULL) {
        return;
    }
    pool->ListSockets(out, max_count);
}

bool Socket::GetPooledSocketStats(int* numfree, int* numinflight) {
    SharedPart* sp = GetSharedPart();
    if (sp == NULL) {
        return false;
    }
    SocketPool* pool = sp->socket_pool.load(butil::memory_order_consume);
    if (pool == NULL) {
        return false;
    }
    *numfree = pool->_numfree.load(butil::memory_order_relaxed);
    *numinflight = pool->_numinflight.load(butil::memory_order_relaxed);
    return true;
}
    
int Socket::GetShortSocket(SocketUniquePtr* short_socket) {
    if (short_socket == NULL) {
        LOG(ERROR) << "short_socket is NULL";
        return -1;
    }
    SocketId id;
    SocketOptions opt;
    opt.remote_side = remote_side();
    opt.user = user();
    opt.on_edge_triggered_events = _on_edge_triggered_events;
    opt.initial_ssl_ctx = _ssl_ctx;
    opt.keytable_pool = _keytable_pool;
    opt.app_connect = _app_connect;
    if (get_client_side_messenger()->Create(opt, &id) != 0 ||
        Socket::Address(id, short_socket) != 0) {
        return -1;
    }
    (*short_socket)->ShareStats(this);
    return 0;
}

int Socket::GetAgentSocket(SocketUniquePtr* out, bool (*checkfn)(Socket*)) {
    SocketId id = _agent_socket_id.load(butil::memory_order_relaxed);
    SocketUniquePtr tmp_sock;
    do {
        if (Socket::Address(id, &tmp_sock) == 0) {
            if (checkfn == NULL || checkfn(tmp_sock.get())) {
                out->swap(tmp_sock);
                return 0;
            }
            tmp_sock->ReleaseAdditionalReference();
        }
        do {
            if (GetShortSocket(&tmp_sock) != 0) {
                LOG(ERROR) << "Fail to get short socket from " << *this;
                return -1;
            }
            if (checkfn == NULL || checkfn(tmp_sock.get())) {
                break;
            }
            tmp_sock->ReleaseAdditionalReference();
        } while (1);

        if (_agent_socket_id.compare_exchange_strong(
                id, tmp_sock->id(), butil::memory_order_acq_rel)) {
            out->swap(tmp_sock);
            return 0;
        }
        tmp_sock->ReleaseAdditionalReference();
        // id was updated, re-address
    } while (1);
}

int Socket::PeekAgentSocket(SocketUniquePtr* out) const {
    SocketId id = _agent_socket_id.load(butil::memory_order_relaxed);
    if (id == INVALID_SOCKET_ID) {
        return -1;
    }
    return Address(id, out);
}

void Socket::GetStat(SocketStat* s) const {
    BAIDU_CASSERT(offsetof(Socket, _preferred_index) >= 64, different_cacheline);
    BAIDU_CASSERT(sizeof(WriteRequest) == 64, sizeof_write_request_is_64);

    SharedPart* sp = GetSharedPart();
    if (sp != NULL && sp->extended_stat != NULL) {
        *s = *sp->extended_stat;
    } else {
        memset(s, 0, sizeof(*s));
    }
}

void Socket::AddInputBytes(size_t bytes) {
    GetOrNewSharedPart()->in_size.fetch_add(bytes, butil::memory_order_relaxed);
}
void Socket::AddInputMessages(size_t count) {
    GetOrNewSharedPart()->in_num_messages.fetch_add(count, butil::memory_order_relaxed);
}
void Socket::CancelUnwrittenBytes(size_t bytes) {
    const int64_t before_minus =
        _unwritten_bytes.fetch_sub(bytes, butil::memory_order_relaxed);
    if (before_minus < (int64_t)bytes + FLAGS_socket_max_unwritten_bytes) {
        _overcrowded = false;
    }
}
void Socket::AddOutputBytes(size_t bytes) {
    GetOrNewSharedPart()->out_size.fetch_add(bytes, butil::memory_order_relaxed);
    _last_writetime_us.store(butil::cpuwide_time_us(),
                             butil::memory_order_relaxed);
    CancelUnwrittenBytes(bytes);
}
void Socket::AddOutputMessages(size_t count) {
    GetOrNewSharedPart()->out_num_messages.fetch_add(count, butil::memory_order_relaxed);
}

SocketId Socket::main_socket_id() const {
    SharedPart* sp = GetSharedPart();
    if (sp) {
        return sp->creator_socket_id;
    }
    return INVALID_SOCKET_ID;
}

void Socket::OnProgressiveReadCompleted() {
    if (is_read_progressive() &&
        (_controller_released_socket.load(butil::memory_order_relaxed) ||
         _controller_released_socket.exchange(
             true, butil::memory_order_relaxed))) {
        if (_connection_type_for_progressive_read == CONNECTION_TYPE_POOLED) {
            ReturnToPool();
        } else if (_connection_type_for_progressive_read == CONNECTION_TYPE_SHORT) {
            SetFailed(EUNUSED, "[%s]Close short connection", __FUNCTION__);
        }
    }
}

std::string Socket::description() const {
    // NOTE: The output should be consistent with operator<<()
    std::string result;
    result.reserve(64);
    butil::string_appendf(&result, "Socket{id=%" PRIu64, id());
    const int saved_fd = fd();
    if (saved_fd >= 0) {
        butil::string_appendf(&result, " fd=%d", saved_fd);
    }
    butil::string_appendf(&result, " addr=%s",
                          butil::endpoint2str(remote_side()).c_str());
    const int local_port = local_side().port;
    if (local_port > 0) {
        butil::string_appendf(&result, ":%d", local_port);
    }
    butil::string_appendf(&result, "} (0x%p)", this);
    return result;
}

SocketSSLContext::SocketSSLContext()
    : raw_ctx(NULL)
{}

SocketSSLContext::~SocketSSLContext() {
    if (raw_ctx) {
        SSL_CTX_free(raw_ctx);
    }
}

} // namespace brpc


namespace std {
ostream& operator<<(ostream& os, const brpc::Socket& sock) {
    // NOTE: The output should be consistent with Socket::description()
    os << "Socket{id=" << sock.id();
    const int fd = sock.fd();
    if (fd >= 0) {
        os << " fd=" << fd;
    }
    os << " addr=" << sock.remote_side();
    const int local_port = sock.local_side().port;
    if (local_port > 0) {
        os << ':' << local_port;
    }
    os << "} (" << (void*)&sock << ')';
    return os;
}
}<|MERGE_RESOLUTION|>--- conflicted
+++ resolved
@@ -42,11 +42,9 @@
 #include "brpc/stream_impl.h"
 #include "brpc/shared_object.h"
 #include "brpc/policy/rtmp_protocol.h"  // FIXME
-<<<<<<< HEAD
 #include "brpc/rdma/rdma_endpoint.h"
-=======
+#include "brpc/rdma/rdma_helper.h"
 #include "brpc/periodic_task.h"
->>>>>>> 3becc728
 #if defined(OS_MACOSX)
 #include <sys/event.h>
 #endif
@@ -101,6 +99,7 @@
                          validate_connect_timeout_as_unreachable);
 
 const int WAIT_EPOLLOUT_TIMEOUT_MS = 50;
+const int MAX_WAIT_TIMES_FOR_RDMA = 100; // 50*100ms=5s
 
 class BAIDU_CACHELINE_ALIGNMENT SocketPool {
 friend class Socket;
@@ -321,12 +320,12 @@
 
 struct BAIDU_CACHELINE_ALIGNMENT Socket::WriteRequest {
     static WriteRequest* const UNCONNECTED;
-    
+
     butil::IOBuf data;
     WriteRequest* next;
     bthread_id_t id_wait;
     Socket* socket;
-    
+
     uint32_t pipelined_count() const {
         return (_pc_and_udmsg >> 48) & 0x7FFF;
     }
@@ -367,7 +366,7 @@
 
     // Register pipelined_count and user_message
     void Setup(Socket* s);
-    
+
 private:
     uint64_t _pc_and_udmsg;
 };
@@ -663,7 +662,6 @@
     m->_recycle_flag.store(false, butil::memory_order_relaxed);
     m->_error_code = 0;
     m->_error_text.clear();
-<<<<<<< HEAD
     if (options.use_rdma) {
         m->_rdma_ep = new (std::nothrow)rdma::RdmaEndpoint(m);
         if (!m->_rdma_ep) {
@@ -674,9 +672,7 @@
             return -1;
         }
     }
-=======
     m->_agent_socket_id.store(INVALID_SOCKET_ID, butil::memory_order_relaxed);
->>>>>>> 3becc728
     // NOTE: last two params are useless in bthread > r32787
     const int rc = bthread_id_list_init(&m->_id_wait_list, 512, 512);
     if (rc) {
@@ -1734,6 +1730,13 @@
     return -1;
 }
 
+static inline void SocketFail(Socket* s, const char* message) {
+    const int saved_errno = errno;
+    s->SetFailed(saved_errno, "%s %s: %s",
+            message, s->description().c_str(), berror(saved_errno));
+    errno = saved_errno;
+}
+
 static const size_t DATA_LIST_MAX = 256;
 
 void* Socket::KeepWrite(void* void_arg) {
@@ -1748,7 +1751,7 @@
             s->_rdma_state = RDMA_OFF;
         } else {
             if (ep->StartHandshake() < 0) {
-                s->SetFailed(EPROTO, "RDMA handshake error");
+                SocketFail(s.get(), "Fail to start RDMA handshake of");
             }
             const timespec duetime = butil::milliseconds_from_now(
                     rdma::FLAGS_rdma_conn_timeout_ms);
@@ -1760,7 +1763,7 @@
                 }
                 if (bthread::butex_wait(s->_epollout_butex,
                         expected_val, &duetime) < 0 && errno != EAGAIN) {
-                    s->SetFailed(errno, "RDMA handshake timeout");
+                    SocketFail(s.get(), "Fail to complete RDMA handshake of");
                     break;
                 }
             } while (true);
@@ -1771,6 +1774,13 @@
         }
     }
 #endif
+
+    // For RDMA only. In order to avoid RNR error in RDMA, we prepare a flow control
+    // mechanism to prevent too many send requests. However, it also prevent failure
+    // detection, which results in unstoppable try-and-wait loop if the current
+    // window size is already 0 while the connection is invalid. Thus we count the
+    // wait times and set the Socket to failed if there are too many try-and-wait.
+    int wait_cnt = 0;
 
     // When error occurs, spin until there's no more requests instead of
     // returning directly otherwise _write_head is permantly non-NULL which
@@ -1827,8 +1837,14 @@
                     if (bthread::butex_wait(s->_epollout_butex,
                             expected_val, &duetime) < 0) {
                         if (errno != EAGAIN && errno != ETIMEDOUT) {
-                            s->SetFailed(errno, "RDMA write timeout");
+                            SocketFail(s.get(), "Fail to wait rdma_window of");
                             break;
+                        }
+                        if (errno == ETIMEDOUT) {
+                            ++wait_cnt;
+                            if (wait_cnt > MAX_WAIT_TIMES_FOR_RDMA) {
+                                SocketFail(s.get(), "Fail to wait rdma_window of");
+                            }
                         }
                         if (s->Failed()) {
                             // NOTE:
@@ -1850,6 +1866,8 @@
                     break;
                 }
             }
+        } else {
+            wait_cnt = 0;
         }
         if (NULL == cur_tail) {
             for (cur_tail = req; cur_tail->next != NULL;
@@ -2433,6 +2451,9 @@
            << "\n  reordering=" << ti.tcpi_reordering
            << "\n}";
     }
+    if (ptr->_rdma_state == RDMA_ON && ptr->_rdma_ep) {
+        ptr->_rdma_ep->DebugInfo(os);
+    }
 #endif
 }
 
