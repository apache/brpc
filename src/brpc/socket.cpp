// Licensed to the Apache Software Foundation (ASF) under one
// or more contributor license agreements.  See the NOTICE file
// distributed with this work for additional information
// regarding copyright ownership.  The ASF licenses this file
// to you under the Apache License, Version 2.0 (the
// "License"); you may not use this file except in compliance
// with the License.  You may obtain a copy of the License at
//
//   http://www.apache.org/licenses/LICENSE-2.0
//
// Unless required by applicable law or agreed to in writing,
// software distributed under the License is distributed on an
// "AS IS" BASIS, WITHOUT WARRANTIES OR CONDITIONS OF ANY
// KIND, either express or implied.  See the License for the
// specific language governing permissions and limitations
// under the License.


#include "butil/compat.h"                        // OS_MACOSX
#include "butil/ssl_compat.h"                    // BIO_fd_non_fatal_error
#include <openssl/ssl.h>
#include <openssl/err.h>
#ifdef USE_MESALINK
#include <mesalink/openssl/ssl.h>
#include <mesalink/openssl/err.h>
#include <mesalink/openssl/x509.h>
#endif
#include <netinet/tcp.h>                         // getsockopt
#include <gflags/gflags.h>
#include "bthread/unstable.h"                    // bthread_timer_del
#include "butil/fd_utility.h"                     // make_non_blocking
#include "butil/fd_guard.h"                       // fd_guard
#include "butil/time.h"                           // cpuwide_time_us
#include "butil/object_pool.h"                    // get_object
#include "butil/logging.h"                        // CHECK
#include "butil/macros.h"
#include "butil/class_name.h"                     // butil::class_name
#include "brpc/log.h"
#include "brpc/reloadable_flags.h"          // BRPC_VALIDATE_GFLAG
#include "brpc/errno.pb.h"
#include "brpc/event_dispatcher.h"          // RemoveConsumer
#include "brpc/socket.h"
#include "brpc/describable.h"               // Describable
#include "brpc/circuit_breaker.h"           // CircuitBreaker
#include "brpc/input_messenger.h"
#include "brpc/details/sparse_minute_counter.h"
#include "brpc/stream_impl.h"
#include "brpc/shared_object.h"
#include "brpc/policy/rtmp_protocol.h"  // FIXME
#include "brpc/periodic_task.h"
#include "brpc/details/health_check.h"
#include "brpc/rdma/rdma_endpoint.h"
#include "brpc/rdma/rdma_helper.h"
#if defined(OS_MACOSX)
#include <sys/event.h>
#endif

namespace bthread {
size_t __attribute__((weak))
get_sizes(const bthread_id_list_t* list, size_t* cnt, size_t n);
}


namespace brpc {

// NOTE: This flag was true by default before r31206. Connected to somewhere
// is not an important event now, we can check the connection in /connections
// if we're in doubt.
DEFINE_bool(log_connected, false, "Print log when a connection is established");
BRPC_VALIDATE_GFLAG(log_connected, PassValidate);

DEFINE_bool(log_idle_connection_close, false,
            "Print log when an idle connection is closed");
BRPC_VALIDATE_GFLAG(log_idle_connection_close, PassValidate);

DEFINE_int32(socket_recv_buffer_size, -1, 
            "Set the recv buffer size of socket if this value is positive");

// Default value of SNDBUF is 2500000 on most machines.
DEFINE_int32(socket_send_buffer_size, -1, 
            "Set send buffer size of sockets if this value is positive");

DEFINE_int32(ssl_bio_buffer_size, 16*1024, "Set buffer size for SSL read/write");

DEFINE_int64(socket_max_unwritten_bytes, 64 * 1024 * 1024,
             "Max unwritten bytes in each socket, if the limit is reached,"
             " Socket.Write fails with EOVERCROWDED");

DEFINE_int64(socket_max_streams_unconsumed_bytes, 0,
             "Max stream receivers' unconsumed bytes in one socket,"
             " it used in stream for receiver buffer control.");

DEFINE_int32(max_connection_pool_size, 100,
             "Max number of pooled connections to a single endpoint");
BRPC_VALIDATE_GFLAG(max_connection_pool_size, PassValidate);

DEFINE_int32(connect_timeout_as_unreachable, 3,
             "If the socket failed to connect due to ETIMEDOUT for so many "
             "times *continuously*, the error is changed to ENETUNREACH which "
             "fails the main socket as well when this socket is pooled.");

DECLARE_int32(health_check_timeout_ms);

static bool validate_connect_timeout_as_unreachable(const char*, int32_t v) {
    return v >= 2 && v < 1000/*large enough*/;
}
BRPC_VALIDATE_GFLAG(connect_timeout_as_unreachable,
                         validate_connect_timeout_as_unreachable);

const int WAIT_EPOLLOUT_TIMEOUT_MS = 50;

class BAIDU_CACHELINE_ALIGNMENT SocketPool {
friend class Socket;
public:
    explicit SocketPool(const SocketOptions& opt);
    ~SocketPool();

    // Get an address-able socket. If the pool is empty, create one.
    // Returns 0 on success.
    int GetSocket(SocketUniquePtr* ptr);
    
    // Return a socket (which was returned by GetSocket) back to the pool,
    // if the pool is full, setfail the socket directly.
    void ReturnSocket(Socket* sock);
    
    // Get all pooled sockets inside.
    void ListSockets(std::vector<SocketId>* list, size_t max_count);
    
private:
    // options used to create this instance
    SocketOptions _options;
    butil::Mutex _mutex;
    std::vector<SocketId> _pool;
    butil::EndPoint _remote_side;
    butil::atomic<int> _numfree; // #free sockets in all sub pools.
    butil::atomic<int> _numinflight; // #inflight sockets in all sub pools.
};

// NOTE: sizeof of this class is 1200 bytes. If we have 10K sockets, total
// memory is 12MB, not lightweight, but acceptable.
struct ExtendedSocketStat : public SocketStat {
    // For computing stat.
    size_t last_in_size;
    size_t last_in_num_messages;
    size_t last_out_size;
    size_t last_out_num_messages;

    struct Sampled {
        uint32_t in_size_s;
        uint32_t in_num_messages_s;
        uint32_t out_size_s;
        uint32_t out_num_messages_s;
    };
    SparseMinuteCounter<Sampled> _minute_counter;

    ExtendedSocketStat()
        : last_in_size(0)
        , last_in_num_messages(0)
        , last_out_size(0)
        , last_out_num_messages(0) {
        memset((SocketStat*)this, 0, sizeof(SocketStat));
    }
};

// Shared by main socket and derivative sockets.
class Socket::SharedPart : public SharedObject {
public:
    // A pool of sockets on which only a request can be sent, corresponding
    // to CONNECTION_TYPE_POOLED. When RPC begins, it picks one socket from
    // this pool and send the request, when the RPC ends, it returns the
    // socket back to this pool.
    // Before rev <= r32136, the pool is managed globally in socket_map.cpp
    // which has the disadvantage that accesses to different pools contend
    // with each other.
    butil::atomic<SocketPool*> socket_pool;
    
    // The socket newing this object.
    SocketId creator_socket_id;

    // Counting number of continuous ETIMEDOUT
    butil::atomic<int> num_continuous_connect_timeouts;

    // _in_size, _in_num_messages, _out_size, _out_num_messages of pooled
    // sockets are counted into the corresponding fields in their _main_socket.
    butil::atomic<size_t> in_size;
    butil::atomic<size_t> in_num_messages;
    butil::atomic<size_t> out_size;
    butil::atomic<size_t> out_num_messages;

    // For computing stats.
    ExtendedSocketStat* extended_stat;

    CircuitBreaker circuit_breaker;

    butil::atomic<uint64_t> recent_error_count;

    explicit SharedPart(SocketId creator_socket_id);
    ~SharedPart();

    // Call this method every second (roughly)
    void UpdateStatsEverySecond(int64_t now_ms);
};

Socket::SharedPart::SharedPart(SocketId creator_socket_id2)
    : socket_pool(NULL)
    , creator_socket_id(creator_socket_id2)
    , num_continuous_connect_timeouts(0)
    , in_size(0)
    , in_num_messages(0)
    , out_size(0)
    , out_num_messages(0)
    , extended_stat(NULL)
    , recent_error_count(0) {
}

Socket::SharedPart::~SharedPart() {
    delete extended_stat;
    extended_stat = NULL;
    delete socket_pool.exchange(NULL, butil::memory_order_relaxed);
}

void Socket::SharedPart::UpdateStatsEverySecond(int64_t now_ms) {
    ExtendedSocketStat* stat = extended_stat;
    if (stat == NULL) {
        stat = new (std::nothrow) ExtendedSocketStat;
        if (stat == NULL) {
            return;
        }
        extended_stat = stat;
    }

    // Save volatile counters.
    const size_t in_sz = in_size.load(butil::memory_order_relaxed);
    const size_t in_nmsg = in_num_messages.load(butil::memory_order_relaxed);
    const size_t out_sz = out_size.load(butil::memory_order_relaxed);
    const size_t out_nmsg = out_num_messages.load(butil::memory_order_relaxed);

    // Notice that we don't normalize any data, mainly because normalization
    // often make data inaccurate and confuse users. This assumes that this
    // function is called exactly every second. This may not be true when the
    // running machine gets very busy. TODO(gejun): Figure out a method to
    // selectively normalize data when the calling interval is far from 1 second.
    stat->in_size_s = in_sz - stat->last_in_size;
    stat->in_num_messages_s = in_nmsg - stat->last_in_num_messages;
    stat->out_size_s = out_sz - stat->last_out_size;
    stat->out_num_messages_s = out_nmsg - stat->last_out_num_messages;
    
    stat->last_in_size = in_sz;
    stat->last_in_num_messages = in_nmsg;
    stat->last_out_size = out_sz;
    stat->last_out_num_messages = out_nmsg;

    ExtendedSocketStat::Sampled popped;
    if (stat->in_size_s |/*bitwise or*/
        stat->in_num_messages_s |
        stat->out_size_s |
        stat->out_num_messages_s) {
        ExtendedSocketStat::Sampled s = {
            stat->in_size_s, stat->in_num_messages_s,
            stat->out_size_s, stat->out_num_messages_s
        };
        stat->in_size_m += s.in_size_s;
        stat->in_num_messages_m += s.in_num_messages_s;
        stat->out_size_m += s.out_size_s;
        stat->out_num_messages_m += s.out_num_messages_s;
        if (stat->_minute_counter.Add(now_ms, s, &popped)) {
            stat->in_size_m -= popped.in_size_s;
            stat->in_num_messages_m -= popped.in_num_messages_s;
            stat->out_size_m -= popped.out_size_s;
            stat->out_num_messages_m -= popped.out_num_messages_s;
        }
    }
    while (stat->_minute_counter.TryPop(now_ms, &popped)) {
        stat->in_size_m -= popped.in_size_s;
        stat->in_num_messages_m -= popped.in_num_messages_s;
        stat->out_size_m -= popped.out_size_s;
        stat->out_num_messages_m -= popped.out_num_messages_s;
    }
}

SocketVarsCollector* g_vars = NULL;

static pthread_once_t s_create_vars_once = PTHREAD_ONCE_INIT;
static void CreateVars() {
    g_vars = new SocketVarsCollector;
}

void Socket::CreateVarsOnce() {
    CHECK_EQ(0, pthread_once(&s_create_vars_once, CreateVars));
}

// Used by ConnectionService
int64_t GetChannelConnectionCount() {
    if (g_vars) {
        return g_vars->channel_conn.get_value();
    }
    return 0;
}

bool Socket::CreatedByConnect() const {
    return _user == static_cast<SocketUser*>(get_client_side_messenger());
}

SocketMessage* const DUMMY_USER_MESSAGE = (SocketMessage*)0x1;
const uint32_t MAX_PIPELINED_COUNT = 16384;

struct BAIDU_CACHELINE_ALIGNMENT Socket::WriteRequest {
    static WriteRequest* const UNCONNECTED;
    
    butil::IOBuf data;
    WriteRequest* next;
    bthread_id_t id_wait;
    Socket* socket;
    
    uint32_t pipelined_count() const {
        return (_pc_and_udmsg >> 48) & 0x3FFF;
    }
    uint32_t get_auth_flags() const {
       return (_pc_and_udmsg >> 62) & 0x03;
    }
    void clear_pipelined_count_and_auth_flags() {
        _pc_and_udmsg &= 0xFFFFFFFFFFFFULL;
    }
    SocketMessage* user_message() const {
        return (SocketMessage*)(_pc_and_udmsg & 0xFFFFFFFFFFFFULL);
    }
    void clear_user_message() {
        _pc_and_udmsg &= 0xFFFF000000000000ULL;
    }
    void set_pipelined_count_and_user_message(
        uint32_t pc, SocketMessage* msg, uint32_t auth_flags) {
        if (auth_flags) {
            pc |= (auth_flags & 0x03) << 14;
        }
        _pc_and_udmsg = ((uint64_t)pc << 48) | (uint64_t)(uintptr_t)msg;
    }

    bool reset_pipelined_count_and_user_message() {
        SocketMessage* msg = user_message();
        if (msg) {
            if (msg != DUMMY_USER_MESSAGE) {
                butil::IOBuf dummy_buf;
                // We don't care about the return value since the request
                // is already failed.
                (void)msg->AppendAndDestroySelf(&dummy_buf, NULL);
            }
            set_pipelined_count_and_user_message(0, NULL, 0);
            return true;
        }
        return false;
    }

    // Register pipelined_count and user_message
    void Setup(Socket* s);
    
private:
    uint64_t _pc_and_udmsg;
};

void Socket::WriteRequest::Setup(Socket* s) {
    SocketMessage* msg = user_message();
    if (msg) {
        clear_user_message();
        if (msg != DUMMY_USER_MESSAGE) {
            butil::Status st = msg->AppendAndDestroySelf(&data, s);
            if (!st.ok()) {
                // Abandon the request.
                data.clear();
                bthread_id_error2(id_wait, st.error_code(), st.error_cstr());
                return;
            }
        }
        const int64_t before_write =
            s->_unwritten_bytes.fetch_add(data.size(), butil::memory_order_relaxed);
        if (before_write + (int64_t)data.size() >= FLAGS_socket_max_unwritten_bytes) {
            s->_overcrowded = true;
        }
    }
    const uint32_t pc = pipelined_count();
    if (pc) {
        // For positional correspondence between responses and requests,
        // which is common in cache servers: memcache, redis...
        // The struct will be popped when reading a message from the socket.
        PipelinedInfo pi;
        pi.count = pc;
        pi.auth_flags = get_auth_flags();
        pi.id_wait = id_wait;
        clear_pipelined_count_and_auth_flags(); // avoid being pushed again
        s->PushPipelinedInfo(pi);
    }
}

Socket::WriteRequest* const Socket::WriteRequest::UNCONNECTED =
    (Socket::WriteRequest*)(intptr_t)-1;

class Socket::EpollOutRequest : public SocketUser {
public:
    EpollOutRequest() : fd(-1), timer_id(0)
                      , on_epollout_event(NULL), data(NULL) {}

    ~EpollOutRequest() {
        // Remove the timer at last inside destructor to avoid
        // race with the place that registers the timer
        if (timer_id) {
            bthread_timer_del(timer_id);
            timer_id = 0;
        }
    }
    
    void BeforeRecycle(Socket*) {
        // Recycle itself
        delete this;
    }

    int fd;
    bthread_timer_t timer_id;
    int (*on_epollout_event)(int fd, int err, void* data);
    void* data;
};

static const uint64_t AUTH_FLAG = (1ul << 32);

Socket::Socket(Forbidden)
    // must be even because Address() relies on evenness of version
    : _versioned_ref(0)
    , _shared_part(NULL)
    , _nevent(0)
    , _keytable_pool(NULL)
    , _fd(-1)
    , _tos(0)
    , _reset_fd_real_us(-1)
    , _on_edge_triggered_events(NULL)
    , _user(NULL)
    , _conn(NULL)
    , _this_id(0)
    , _preferred_index(-1)
    , _hc_count(0)
    , _last_msg_size(0)
    , _avg_msg_size(0)
    , _last_readtime_us(0)
    , _parsing_context(NULL)
    , _correlation_id(0)
    , _health_check_interval_s(-1)
    , _is_hc_related_ref_held(false)
    , _hc_started(false)
    , _ninprocess(1)
    , _auth_flag_error(0)
    , _auth_id(INVALID_BTHREAD_ID)
    , _auth_context(NULL)
    , _ssl_state(SSL_UNKNOWN)
    , _ssl_session(NULL)
    , _rdma_ep(NULL)
    , _rdma_state(RDMA_OFF)
    , _connection_type_for_progressive_read(CONNECTION_TYPE_UNKNOWN)
    , _controller_released_socket(false)
    , _overcrowded(false)
    , _fail_me_at_server_stop(false)
    , _logoff_flag(false)
    , _additional_ref_status(REF_USING)
    , _error_code(0)
    , _pipeline_q(NULL)
    , _last_writetime_us(0)
    , _unwritten_bytes(0)
    , _epollout_butex(NULL)
    , _write_head(NULL)
    , _stream_set(NULL)
    , _total_streams_unconsumed_size(0)
    , _ninflight_app_health_check(0)
    , _http_request_method(HTTP_METHOD_GET)
{
    CreateVarsOnce();
    pthread_mutex_init(&_id_wait_list_mutex, NULL);
    _epollout_butex = bthread::butex_create_checked<butil::atomic<int> >();
}

Socket::~Socket() {
    pthread_mutex_destroy(&_id_wait_list_mutex);
    bthread::butex_destroy(_epollout_butex);
}

void Socket::ReturnSuccessfulWriteRequest(Socket::WriteRequest* p) {
    DCHECK(p->data.empty());
    AddOutputMessages(1);
    const bthread_id_t id_wait = p->id_wait;
    butil::return_object(p);
    if (id_wait != INVALID_BTHREAD_ID) {
        NotifyOnFailed(id_wait);
    }
}

void Socket::ReturnFailedWriteRequest(Socket::WriteRequest* p, int error_code,
                                      const std::string& error_text) {
    if (!p->reset_pipelined_count_and_user_message()) {
        CancelUnwrittenBytes(p->data.size());
    }
    p->data.clear();  // data is probably not written.
    const bthread_id_t id_wait = p->id_wait;
    butil::return_object(p);
    if (id_wait != INVALID_BTHREAD_ID) {
        bthread_id_error2(id_wait, error_code, error_text);
    }
}

Socket::WriteRequest* Socket::ReleaseWriteRequestsExceptLast(
    Socket::WriteRequest* req, int error_code, const std::string& error_text) {
    WriteRequest* p = req;
    while (p->next != NULL) {
        WriteRequest* const saved_next = p->next;
        ReturnFailedWriteRequest(p, error_code, error_text);
        p = saved_next;
    }
    return p;
}

void Socket::ReleaseAllFailedWriteRequests(Socket::WriteRequest* req) {
    CHECK(Failed());
    pthread_mutex_lock(&_id_wait_list_mutex);
    const int error_code = non_zero_error_code();
    const std::string error_text = _error_text;
    pthread_mutex_unlock(&_id_wait_list_mutex);
    // Notice that `req' is not tail if Address after IsWriteComplete fails.
    do {
        req = ReleaseWriteRequestsExceptLast(req, error_code, error_text);
        if (!req->reset_pipelined_count_and_user_message()) {
            CancelUnwrittenBytes(req->data.size());
        }
        req->data.clear();  // MUST, otherwise IsWriteComplete is false
    } while (!IsWriteComplete(req, true, NULL));
    ReturnFailedWriteRequest(req, error_code, error_text);
}

int Socket::ResetFileDescriptor(int fd) {
    // Reset message sizes when fd is changed.
    _last_msg_size = 0;
    _avg_msg_size = 0;
    // MUST store `_fd' before adding itself into epoll device to avoid
    // race conditions with the callback function inside epoll
    _fd.store(fd, butil::memory_order_release);
    _reset_fd_real_us = butil::gettimeofday_us();
    if (!ValidFileDescriptor(fd)) {
        return 0;
    }
    // OK to fail, non-socket fd does not support this.
    if (butil::get_local_side(fd, &_local_side) != 0) {
        _local_side = butil::EndPoint();
    }

    // FIXME : close-on-exec should be set by new syscalls or worse: set right
    // after fd-creation syscall. Setting at here has higher probabilities of
    // race condition.
    butil::make_close_on_exec(fd);

    // Make the fd non-blocking.
    if (butil::make_non_blocking(fd) != 0) {
        PLOG(ERROR) << "Fail to set fd=" << fd << " to non-blocking";
        return -1;
    }
    // turn off nagling.
    // OK to fail, namely unix domain socket does not support this.
    butil::make_no_delay(fd);
    if (_tos > 0 &&
        setsockopt(fd, IPPROTO_IP, IP_TOS, &_tos, sizeof(_tos)) != 0) {
        PLOG(ERROR) << "Fail to set tos of fd=" << fd << " to " << _tos;
    }

    if (FLAGS_socket_send_buffer_size > 0) {
        int buff_size = FLAGS_socket_send_buffer_size;
        if (setsockopt(fd, SOL_SOCKET, SO_SNDBUF, &buff_size, sizeof(buff_size)) != 0) {
            PLOG(ERROR) << "Fail to set sndbuf of fd=" << fd << " to "
                        << buff_size;
        }
    }

    if (FLAGS_socket_recv_buffer_size > 0) {
        int buff_size = FLAGS_socket_recv_buffer_size;
        if (setsockopt(fd, SOL_SOCKET, SO_RCVBUF, &buff_size, sizeof(buff_size)) != 0) {
            PLOG(ERROR) << "Fail to set rcvbuf of fd=" << fd << " to "
                        << buff_size;
        }
    }

    EnableKeepaliveIfNeeded(fd);

    if (_on_edge_triggered_events) {
        if (GetGlobalEventDispatcher(fd, _bthread_tag).AddConsumer(id(), fd) != 0) {
            PLOG(ERROR) << "Fail to add SocketId=" << id() 
                        << " into EventDispatcher";
            _fd.store(-1, butil::memory_order_release);
            return -1;
        }
    }
    return 0;
}

void Socket::EnableKeepaliveIfNeeded(int fd) {
    if (!_keepalive_options) {
        return;
    }

    int keepalive = 1;
    if (setsockopt(fd, SOL_SOCKET, SO_KEEPALIVE, &keepalive,
                   sizeof(keepalive)) != 0) {
        PLOG(ERROR) << "Fail to set keepalive of fd=" << fd;
        return;
    }

#if defined(OS_LINUX)
    if (_keepalive_options->keepalive_idle_s > 0) {
        if (setsockopt(fd, SOL_TCP, TCP_KEEPIDLE,
                       &_keepalive_options->keepalive_idle_s,
                       sizeof(_keepalive_options->keepalive_idle_s)) != 0) {
            PLOG(ERROR) << "Fail to set keepidle of fd=" << fd;
        }
    }

    if (_keepalive_options->keepalive_interval_s > 0) {
        if (setsockopt(fd, SOL_TCP, TCP_KEEPINTVL,
                       &_keepalive_options->keepalive_interval_s,
                       sizeof(_keepalive_options->keepalive_interval_s)) != 0) {
            PLOG(ERROR) << "Fail to set keepintvl of fd=" << fd;
        }
    }

    if (_keepalive_options->keepalive_count > 0) {
        if (setsockopt(fd, SOL_TCP, TCP_KEEPCNT,
                       &_keepalive_options->keepalive_count,
                       sizeof(_keepalive_options->keepalive_count)) != 0) {
            PLOG(ERROR) << "Fail to set keepcnt of fd=" << fd;
        }
    }
#elif defined(OS_MACOSX)
    if (_keepalive_options->keepalive_idle_s > 0) {
        if (setsockopt(fd, IPPROTO_TCP, TCP_KEEPALIVE,
                       &_keepalive_options->keepalive_idle_s,
                       sizeof(_keepalive_options->keepalive_idle_s)) != 0) {
            PLOG(ERROR) << "Fail to set keepidle of fd=" << fd;
        }
    }

    if (_keepalive_options->keepalive_interval_s > 0) {
        if (setsockopt(fd, IPPROTO_TCP, TCP_KEEPINTVL,
                       &_keepalive_options->keepalive_interval_s,
                       sizeof(_keepalive_options->keepalive_interval_s)) != 0) {
            PLOG(ERROR) << "Fail to set keepintvl of fd=" << fd;
        }
    }

    if (_keepalive_options->keepalive_count > 0) {
        if (setsockopt(fd, IPPROTO_TCP, TCP_KEEPCNT,
                       &_keepalive_options->keepalive_count,
                       sizeof(_keepalive_options->keepalive_count)) != 0) {
            PLOG(ERROR) << "Fail to set keepcnt of fd=" << fd;
        }
    }
#endif
}

// SocketId = 32-bit version + 32-bit slot.
//   version: from version part of _versioned_nref, must be an EVEN number.
//   slot: designated by ResourcePool.
int Socket::Create(const SocketOptions& options, SocketId* id) {
    butil::ResourceId<Socket> slot;
    Socket* const m = butil::get_resource(&slot, Forbidden());
    if (m == NULL) {
        LOG(FATAL) << "Fail to get_resource<Socket>";
        return -1;
    }
    g_vars->nsocket << 1;
    CHECK(NULL == m->_shared_part.load(butil::memory_order_relaxed));
    m->_nevent.store(0, butil::memory_order_relaxed);
    m->_keytable_pool = options.keytable_pool;
    m->_tos = 0;
    m->_remote_side = options.remote_side;
    m->_on_edge_triggered_events = options.on_edge_triggered_events;
    m->_user = options.user;
    m->_conn = options.conn;
    m->_app_connect = options.app_connect;
    // nref can be non-zero due to concurrent AddressSocket().
    // _this_id will only be used in destructor/Destroy of referenced
    // slots, which is safe and properly fenced. Although it's better
    // to put the id into SocketUniquePtr.
    m->_this_id = MakeSocketId(
            VersionOfVRef(m->_versioned_ref.fetch_add(
                    1, butil::memory_order_release)), slot);
    m->_preferred_index = -1;
    m->_hc_count = 0;
    CHECK(m->_read_buf.empty());
    const int64_t cpuwide_now = butil::cpuwide_time_us();
    m->_last_readtime_us.store(cpuwide_now, butil::memory_order_relaxed);
    m->reset_parsing_context(options.initial_parsing_context);
    m->_correlation_id = 0;
    m->_health_check_interval_s = options.health_check_interval_s;
    m->_is_hc_related_ref_held = false;
    m->_hc_started.store(false, butil::memory_order_relaxed);
    m->_ninprocess.store(1, butil::memory_order_relaxed);
    m->_auth_flag_error.store(0, butil::memory_order_relaxed);
    const int rc2 = bthread_id_create(&m->_auth_id, NULL, NULL);
    if (rc2) {
        LOG(ERROR) << "Fail to create auth_id: " << berror(rc2);
        m->SetFailed(rc2, "Fail to create auth_id: %s", berror(rc2));
        return -1;
    }
    m->_force_ssl = options.force_ssl;
    // Disable SSL check if there is no SSL context
    m->_ssl_state = (options.initial_ssl_ctx == NULL ? SSL_OFF : SSL_UNKNOWN);
    m->_ssl_session = NULL;
    m->_ssl_ctx = options.initial_ssl_ctx;
#if BRPC_WITH_RDMA
    CHECK(m->_rdma_ep == NULL);
    if (options.use_rdma) {
        m->_rdma_ep = new (std::nothrow)rdma::RdmaEndpoint(m);
        if (!m->_rdma_ep) {
            const int saved_errno = errno;
            PLOG(ERROR) << "Fail to create RdmaEndpoint";
            m->SetFailed(saved_errno, "Fail to create RdmaEndpoint: %s",
                         berror(saved_errno));
            return -1;
        }
        m->_rdma_state = RDMA_UNKNOWN;
    } else {
        m->_rdma_state = RDMA_OFF;
    }
#endif
    m->_connection_type_for_progressive_read = CONNECTION_TYPE_UNKNOWN;
    m->_controller_released_socket.store(false, butil::memory_order_relaxed);
    m->_overcrowded = false;
    // May be non-zero for RTMP connections.
    m->_fail_me_at_server_stop = false;
    m->_logoff_flag.store(false, butil::memory_order_relaxed);
    m->_additional_ref_status.store(REF_USING, butil::memory_order_relaxed);
    m->_error_code = 0;
    m->_error_text.clear();
    m->_agent_socket_id.store(INVALID_SOCKET_ID, butil::memory_order_relaxed);
    m->_total_streams_unconsumed_size.store(0, butil::memory_order_relaxed);
    m->_ninflight_app_health_check.store(0, butil::memory_order_relaxed);
    // NOTE: last two params are useless in bthread > r32787
    const int rc = bthread_id_list_init(&m->_id_wait_list, 512, 512);
    if (rc) {
        LOG(ERROR) << "Fail to init _id_wait_list: " << berror(rc);
        m->SetFailed(rc, "Fail to init _id_wait_list: %s", berror(rc));
        return -1;
    }
    m->_last_writetime_us.store(cpuwide_now, butil::memory_order_relaxed);
    m->_unwritten_bytes.store(0, butil::memory_order_relaxed);
    m->_keepalive_options = options.keepalive_options;
    m->_bthread_tag = options.bthread_tag;
    CHECK(NULL == m->_write_head.load(butil::memory_order_relaxed));
    // Must be last one! Internal fields of this Socket may be access
    // just after calling ResetFileDescriptor.
    if (m->ResetFileDescriptor(options.fd) != 0) {
        const int saved_errno = errno;
        PLOG(ERROR) << "Fail to ResetFileDescriptor";
        m->SetFailed(saved_errno, "Fail to ResetFileDescriptor: %s", 
                     berror(saved_errno));
        return -1;
    }
    *id = m->_this_id;
    return 0;
}

int Socket::WaitAndReset(int32_t expected_nref) {
    const uint32_t id_ver = VersionOfSocketId(_this_id);
    uint64_t vref;
    // Wait until nref == expected_nref.
    while (1) {
        // The acquire fence pairs with release fence in Dereference to avoid
        // inconsistent states to be seen by others.
        vref = _versioned_ref.load(butil::memory_order_acquire);
        if (VersionOfVRef(vref) != id_ver + 1) {
            LOG(WARNING) << "SocketId=" << _this_id << " is already alive or recycled";
            return -1;
        }
        if (NRefOfVRef(vref) > expected_nref) {
            if (bthread_usleep(1000L/*FIXME*/) < 0) {
                PLOG_IF(FATAL, errno != ESTOP) << "Fail to sleep";
                return -1;
            }
        } else if (NRefOfVRef(vref) < expected_nref) {
            RPC_VLOG << "SocketId=" << _this_id 
                     << " was abandoned during health checking";
            return -1;
        } else {
            // nobody holds a health-checking-related reference,
            // so no need to do health checking.
            if (!_is_hc_related_ref_held) {
                RPC_VLOG << "Nobody holds a health-checking-related reference"
                         << " for SocketId=" << _this_id;
                return -1;
            }

            break;
        }
    }

    // It's safe to close previous fd (provided expected_nref is correct).
    const int prev_fd = _fd.exchange(-1, butil::memory_order_relaxed);
    if (ValidFileDescriptor(prev_fd)) {
        if (_on_edge_triggered_events != NULL) {
            GetGlobalEventDispatcher(prev_fd, _bthread_tag).RemoveConsumer(prev_fd);
        }
        close(prev_fd);
        if (CreatedByConnect()) {
            g_vars->channel_conn << -1;
        }
    }

#if BRPC_WITH_RDMA
    if (_rdma_ep) {
        _rdma_ep->Reset();
        _rdma_state = RDMA_UNKNOWN;
    }
#endif

    _local_side = butil::EndPoint();
    if (_ssl_session) {
        SSL_free(_ssl_session);
        _ssl_session = NULL;
    }        
    _ssl_state = SSL_UNKNOWN;
    _nevent.store(0, butil::memory_order_relaxed);
    // parsing_context is very likely to be associated with the fd,
    // removing it is a safer choice and required by http2.
    reset_parsing_context(NULL);
    // Must clear _read_buf otehrwise even if the connections is recovered,
    // the kept old data is likely to make parsing fail.
    _read_buf.clear();
    _ninprocess.store(1, butil::memory_order_relaxed);
    _auth_flag_error.store(0, butil::memory_order_relaxed);
    bthread_id_error(_auth_id, 0);
    const int rc = bthread_id_create(&_auth_id, NULL, NULL);
    if (rc != 0) {
        LOG(FATAL) << "Fail to create _auth_id, " << berror(rc);
        return -1;
    }

    const int64_t cpuwide_now = butil::cpuwide_time_us();
    _last_readtime_us.store(cpuwide_now, butil::memory_order_relaxed);
    _last_writetime_us.store(cpuwide_now, butil::memory_order_relaxed);
    _logoff_flag.store(false, butil::memory_order_relaxed);
    {
        BAIDU_SCOPED_LOCK(_pipeline_mutex);
        if (_pipeline_q) {
            _pipeline_q->clear();
        }
    }

    SharedPart* sp = GetSharedPart();
    if (sp) {
        sp->circuit_breaker.Reset();
        sp->recent_error_count.store(0, butil::memory_order_relaxed);
    }
    return 0;
}

// We don't care about the return value of Revive.
void Socket::Revive() {
    const uint32_t id_ver = VersionOfSocketId(_this_id);
    uint64_t vref = _versioned_ref.load(butil::memory_order_relaxed);
    _additional_ref_status.store(REF_REVIVING, butil::memory_order_relaxed);
    while (1) {
        CHECK_EQ(id_ver + 1, VersionOfVRef(vref));
        
        int32_t nref = NRefOfVRef(vref);
        if (nref <= 1) {
            // Set status to REF_RECYLED since no one uses this socket
            _additional_ref_status.store(REF_RECYCLED, butil::memory_order_relaxed);
            CHECK_EQ(1, nref);
            LOG(WARNING) << *this << " was abandoned during revival";
            return;
        }
        // +1 is the additional ref added in Create(). TODO(gejun): we should
        // remove this additional nref someday.
        if (_versioned_ref.compare_exchange_weak(
                vref, MakeVRef(id_ver, nref + 1/*note*/),
                butil::memory_order_release,
                butil::memory_order_relaxed)) {
            // Set status to REF_USING since we add additional ref again
            _additional_ref_status.store(REF_USING, butil::memory_order_relaxed);
            if (_user) {
                _user->AfterRevived(this);
            } else {
                LOG(INFO) << "Revived " << *this << " (Connectable)";
            }
            return;
        }
    }
}

int Socket::ReleaseAdditionalReference() {
    do {
        AdditionalRefStatus expect = REF_USING;
        if (_additional_ref_status.compare_exchange_strong(
            expect,
            REF_RECYCLED,
            butil::memory_order_relaxed,
            butil::memory_order_relaxed)) {
            return Dereference();
        }

        if (expect == REF_REVIVING) { // sched_yield to wait until status is not REF_REVIVING
            sched_yield();
        } else {
            return -1; // REF_RECYCLED
        }
    } while (1);
}

void Socket::AddRecentError() {
    SharedPart* sp = GetSharedPart();
    if (sp) {
        sp->recent_error_count.fetch_add(1, butil::memory_order_relaxed);
    }
}

int64_t Socket::recent_error_count() const {
    SharedPart* sp = GetSharedPart();
    if (sp) {
        return sp->recent_error_count.load(butil::memory_order_relaxed);
    }
    return 0;
}

int Socket::isolated_times() const {
    SharedPart* sp = GetSharedPart();
    if (sp) {
        return sp->circuit_breaker.isolated_times();
    }
    return 0;
}

int Socket::SetFailed(int error_code, const char* error_fmt, ...) {
    if (error_code == 0) {
        CHECK(false) << "error_code is 0";
        error_code = EFAILEDSOCKET;
    }
    const uint32_t id_ver = VersionOfSocketId(_this_id);
    uint64_t vref = _versioned_ref.load(butil::memory_order_relaxed);
    for (;;) {  // need iteration to retry compare_exchange_strong
        if (VersionOfVRef(vref) != id_ver) {
            return -1;
        }
        // Try to set version=id_ver+1 (to make later Address() return NULL),
        // retry on fail.
        if (_versioned_ref.compare_exchange_strong(
                vref, MakeVRef(id_ver + 1, NRefOfVRef(vref)),
                butil::memory_order_release,
                butil::memory_order_relaxed)) {
            // Update _error_text
            std::string error_text;
            if (error_fmt != NULL) {
                va_list ap;
                va_start(ap, error_fmt);
                butil::string_vprintf(&error_text, error_fmt, ap);
                va_end(ap);
            }
            pthread_mutex_lock(&_id_wait_list_mutex);
            _error_code = error_code;
            _error_text = error_text;
            pthread_mutex_unlock(&_id_wait_list_mutex);
            
            // Do health-checking even if we're not connected before, needed
            // by Channel to revive never-connected socket when server side
            // comes online.
            if (HCEnabled()) {
                bool expect = false;
                if (_hc_started.compare_exchange_strong(expect,
                                                        true,
                                                        butil::memory_order_relaxed,
                                                        butil::memory_order_relaxed)) {
                    GetOrNewSharedPart()->circuit_breaker.MarkAsBroken();
                    StartHealthCheck(id(),
                        GetOrNewSharedPart()->circuit_breaker.isolation_duration_ms());
                } else {
                    // No need to run 2 health checking at the same time.
                    RPC_VLOG << "There is already a health checking running "
                                "for SocketId=" << _this_id;
                }
            }
            // Wake up all threads waiting on EPOLLOUT when closing fd
            _epollout_butex->fetch_add(1, butil::memory_order_relaxed);
            bthread::butex_wake_all(_epollout_butex);

            // Wake up all unresponded RPC.
            CHECK_EQ(0, bthread_id_list_reset2_pthreadsafe(
                         &_id_wait_list, error_code, error_text,
                         &_id_wait_list_mutex));

            ResetAllStreams();
            // _app_connect shouldn't be set to NULL in SetFailed otherwise
            // HC is always not supported.
            // FIXME: Design a better interface for AppConnect
            // if (_app_connect) {
            //     AppConnect* const saved_app_connect = _app_connect;
            //     _app_connect = NULL;
            //     saved_app_connect->StopConnect(this);
            // }

            // Deref additionally which is added at creation so that this
            // Socket's reference will hit 0(recycle) when no one addresses it.
            ReleaseAdditionalReference();
            // NOTE: This Socket may be recycled at this point, don't
            // touch anything.
            return 0;
        }
    }
}

int Socket::SetFailed() {
    return SetFailed(EFAILEDSOCKET, NULL);
}

void Socket::FeedbackCircuitBreaker(int error_code, int64_t latency_us) {
    if (!GetOrNewSharedPart()->circuit_breaker.OnCallEnd(error_code, latency_us)) {
        if (SetFailed(main_socket_id()) == 0) {
            LOG(ERROR) << "Socket[" << *this << "] isolated by circuit breaker";
        }
    }
}

int Socket::ReleaseReferenceIfIdle(int idle_seconds) {
    const int64_t last_active_us = last_active_time_us();
    if (butil::cpuwide_time_us() - last_active_us <= idle_seconds * 1000000L) {
        return 0;
    }
    LOG_IF(WARNING, FLAGS_log_idle_connection_close)
        << "Close " << *this << " due to no data transmission for "
        << idle_seconds << " seconds";
    if (shall_fail_me_at_server_stop()) {
        // sockets for streaming purposes (say RTMP) are probably referenced
        // by many places, ReleaseAdditionalReference() cannot notify other
        // places to release refs, SetFailed() is a must.
        return SetFailed(EUNUSED, "No data transmission for %d seconds",
                         idle_seconds);
    }
    return ReleaseAdditionalReference();
}

int Socket::SetFailed(SocketId id) {
    SocketUniquePtr ptr;
    if (Address(id, &ptr) != 0) {
        return -1;
    }
    return ptr->SetFailed();
}

void Socket::NotifyOnFailed(bthread_id_t id) {
    pthread_mutex_lock(&_id_wait_list_mutex);
    if (!Failed()) {
        const int rc = bthread_id_list_add(&_id_wait_list, id);
        pthread_mutex_unlock(&_id_wait_list_mutex);
        if (rc != 0) {
            bthread_id_error(id, rc);
        }
    } else {
        const int rc = non_zero_error_code();
        const std::string desc = _error_text;
        pthread_mutex_unlock(&_id_wait_list_mutex);
        bthread_id_error2(id, rc, desc);
    }
}

// For unit-test.
int Socket::Status(SocketId id, int32_t* nref) {
    const butil::ResourceId<Socket> slot = SlotOfSocketId(id);
    Socket* const m = address_resource(slot);
    if (m != NULL) {
        const uint64_t vref = m->_versioned_ref.load(butil::memory_order_relaxed);
        if (VersionOfVRef(vref) == VersionOfSocketId(id)) {
            if (nref) {
                *nref = NRefOfVRef(vref);
            }
            return 0;
        } else if (VersionOfVRef(vref) == VersionOfSocketId(id) + 1) {
            if (nref) {
                *nref = NRefOfVRef(vref);
            }
            return 1;
        }
    }
    return -1;
}

void Socket::OnRecycle() {
    const bool create_by_connect = CreatedByConnect();
    if (_app_connect) {
        std::shared_ptr<AppConnect> tmp;
        _app_connect.swap(tmp);
        tmp->StopConnect(this);
    }
    if (_conn) {
        SocketConnection* const saved_conn = _conn;
        _conn = NULL;
        saved_conn->BeforeRecycle(this);
    }
    if (_user) {
        SocketUser* const saved_user = _user;
        _user = NULL;
        saved_user->BeforeRecycle(this);
    }
    SharedPart* sp = _shared_part.exchange(NULL, butil::memory_order_acquire);
    if (sp) {
        sp->RemoveRefManually();
    }
    const int prev_fd = _fd.exchange(-1, butil::memory_order_relaxed);
    if (ValidFileDescriptor(prev_fd)) {
        if (_on_edge_triggered_events != NULL) {
            GetGlobalEventDispatcher(prev_fd, _bthread_tag).RemoveConsumer(prev_fd);
        }
        close(prev_fd);
        if (create_by_connect) {
            g_vars->channel_conn << -1;
        }
    }

#if BRPC_WITH_RDMA
    if (_rdma_ep) {
        delete _rdma_ep;
        _rdma_ep = NULL;
        _rdma_state = RDMA_UNKNOWN;
    }
#endif

    reset_parsing_context(NULL);
    _read_buf.clear();

    _auth_flag_error.store(0, butil::memory_order_relaxed);
    bthread_id_error(_auth_id, 0);
    
    bthread_id_list_destroy(&_id_wait_list);

    if (_ssl_session) {
        SSL_free(_ssl_session);
        _ssl_session = NULL;
    }

    _ssl_ctx = NULL;
    
    delete _pipeline_q;
    _pipeline_q = NULL;

    delete _auth_context;
    _auth_context = NULL;

    delete _stream_set;
    _stream_set = NULL;

    const SocketId asid = _agent_socket_id.load(butil::memory_order_relaxed);
    if (asid != INVALID_SOCKET_ID) {
        SocketUniquePtr ptr;
        if (Socket::Address(asid, &ptr) == 0) {
            ptr->ReleaseAdditionalReference();
        }
    }
    
    g_vars->nsocket << -1;
}

void* Socket::ProcessEvent(void* arg) {
    // the enclosed Socket is valid and free to access inside this function.
    SocketUniquePtr s(static_cast<Socket*>(arg));
    s->_on_edge_triggered_events(s.get());
    return NULL;
}

// Check if there're new requests appended.
// If yes, point old_head to reversed new requests and return false;
// If no:
//    old_head is fully written, set _write_head to NULL and return true;
//    old_head is not written yet, keep _write_head unchanged and return false;
// `old_head' is last new_head got from this function or (in another word)
// tail of current writing list.
// `singular_node' is true iff `old_head' is the only node in its list.
bool Socket::IsWriteComplete(Socket::WriteRequest* old_head,
                             bool singular_node,
                             Socket::WriteRequest** new_tail) {
    CHECK(NULL == old_head->next);
    // Try to set _write_head to NULL to mark that the write is done.
    WriteRequest* new_head = old_head;
    WriteRequest* desired = NULL;
    bool return_when_no_more = true;
    if (!old_head->data.empty() || !singular_node) {
        desired = old_head;
        // Write is obviously not complete if old_head is not fully written.
        return_when_no_more = false;
    }
    if (_write_head.compare_exchange_strong(
            new_head, desired, butil::memory_order_acquire)) {
        // No one added new requests.
        if (new_tail) {
            *new_tail = old_head;
        }
        return return_when_no_more;
    }
    CHECK_NE(new_head, old_head);
    // Above acquire fence pairs release fence of exchange in Write() to make
    // sure that we see all fields of requests set.

    // Someone added new requests.
    // Reverse the list until old_head.
    WriteRequest* tail = NULL;
    WriteRequest* p = new_head;
    do {
        while (p->next == WriteRequest::UNCONNECTED) {
            // TODO(gejun): elaborate this
            sched_yield();
        }
        WriteRequest* const saved_next = p->next;
        p->next = tail;
        tail = p;
        p = saved_next;
        CHECK(p != NULL);
    } while (p != old_head);

    // Link old list with new list.
    old_head->next = tail;
    // Call Setup() from oldest to newest, notice that the calling sequence
    // matters for protocols using pipelined_count, this is why we don't
    // call Setup in above loop which is from newest to oldest.
    for (WriteRequest* q = tail; q; q = q->next) {
        q->Setup(this);
    }
    if (new_tail) {
        *new_tail = new_head;
    }
    return false;
}

int Socket::WaitEpollOut(int fd, bool pollin, const timespec* abstime) {
    if (!ValidFileDescriptor(fd)) {
        return 0;
    }
    // Do not need to check addressable since it will be called by
    // health checker which called `SetFailed' before
    const int expected_val = _epollout_butex->load(butil::memory_order_relaxed);
<<<<<<< HEAD
    EventDispatcher& edisp = GetGlobalEventDispatcher(fd);
    if (edisp.RegisterEvent(id(), fd, pollin) != 0) {
=======
    EventDispatcher& edisp = GetGlobalEventDispatcher(fd, _bthread_tag);
    if (edisp.AddEpollOut(id(), fd, pollin) != 0) {
>>>>>>> 3d8c0f2e
        return -1;
    }

    int rc = bthread::butex_wait(_epollout_butex, expected_val, abstime);
    const int saved_errno = errno;
    if (rc < 0 && errno == EWOULDBLOCK) {
        // Could be writable or spurious wakeup
        rc = 0;
    }
    // Ignore return value since `fd' might have been removed
    // by `RemoveConsumer' in `SetFailed'
    butil::ignore_result(edisp.UnregisterEvent(id(), fd, pollin));
    errno = saved_errno;
    // Could be writable or spurious wakeup (by former epollout)
    return rc;
}

int Socket::Connect(const timespec* abstime,
                    int (*on_connect)(int, int, void*), void* data) {
    if (_ssl_ctx) {
        _ssl_state = SSL_CONNECTING;
    } else {
        _ssl_state = SSL_OFF;
    }
    struct sockaddr_storage serv_addr;
    socklen_t addr_size = 0;
    if (butil::endpoint2sockaddr(remote_side(), &serv_addr, &addr_size) != 0) {
        PLOG(ERROR) << "Fail to get sockaddr";
        return -1;
    }
    butil::fd_guard sockfd(socket(serv_addr.ss_family, SOCK_STREAM, 0));
    if (sockfd < 0) {
        PLOG(ERROR) << "Fail to create socket";
        return -1;
    }
    CHECK_EQ(0, butil::make_close_on_exec(sockfd));
    // We need to do async connect (to manage the timeout by ourselves).
    CHECK_EQ(0, butil::make_non_blocking(sockfd));
    
    const int rc = ::connect(
        sockfd, (struct sockaddr*)&serv_addr, addr_size);
    if (rc != 0 && errno != EINPROGRESS) {
        PLOG(WARNING) << "Fail to connect to " << remote_side();
        return -1;
    }
    if (on_connect) {
        EpollOutRequest* req = new(std::nothrow) EpollOutRequest;
        if (req == NULL) {
            LOG(FATAL) << "Fail to new EpollOutRequest";
            return -1;
        }
        req->fd = sockfd;
        req->timer_id = 0;
        req->on_epollout_event = on_connect;
        req->data = data;
        // A temporary Socket to hold `EpollOutRequest', which will
        // be added into epoll device soon
        SocketId connect_id;
        SocketOptions options;
        options.bthread_tag = _bthread_tag;
        options.user = req;
        if (Socket::Create(options, &connect_id) != 0) {
            LOG(FATAL) << "Fail to create Socket";
            delete req;
            return -1;
        }
        // From now on, ownership of `req' has been transferred to
        // `connect_id'. We hold an additional reference here to
        // ensure `req' to be valid in this scope
        SocketUniquePtr s;
        CHECK_EQ(0, Socket::Address(connect_id, &s));

        // Add `sockfd' into epoll so that `HandleEpollOutRequest' will
        // be called with `req' when epoll event reaches
<<<<<<< HEAD
        if (GetGlobalEventDispatcher(sockfd).
            RegisterEvent(connect_id, sockfd, false) != 0) {
=======
        if (GetGlobalEventDispatcher(sockfd, _bthread_tag).AddEpollOut(connect_id, sockfd, false) !=
            0) {
>>>>>>> 3d8c0f2e
            const int saved_errno = errno;
            PLOG(WARNING) << "Fail to add fd=" << sockfd << " into epoll";
            s->SetFailed(saved_errno, "Fail to add fd=%d into epoll: %s",
                         (int)sockfd, berror(saved_errno));
            return -1;
        }
        
        // Register a timer for EpollOutRequest. Note that the timeout
        // callback has no race with the one above as both of them try
        // to `SetFailed' `connect_id' while only one of them can succeed
        // It also work when `HandleEpollOutRequest' has already been
        // called before adding the timer since it will be removed
        // inside destructor of `EpollOutRequest' after leaving this scope
        if (abstime) {
            int rc = bthread_timer_add(&req->timer_id, *abstime,
                                       HandleEpollOutTimeout,
                                       (void*)connect_id);
            if (rc) {
                LOG(ERROR) << "Fail to add timer: " << berror(rc);
                s->SetFailed(rc, "Fail to add timer: %s", berror(rc));
                return -1;
            }
        }
        
    } else {
        if (WaitEpollOut(sockfd, false, abstime) != 0) {
            PLOG(WARNING) << "Fail to wait EPOLLOUT of fd=" << sockfd;
            return -1;
        }
        if (CheckConnected(sockfd) != 0) {
            return -1;
        }
    }
    return sockfd.release();
}

int Socket::CheckConnected(int sockfd) {    
    if (sockfd == STREAM_FAKE_FD) {
        return 0;
    }
    int err = 0;
    socklen_t errlen = sizeof(err);
    if (getsockopt(sockfd, SOL_SOCKET, SO_ERROR, &err, &errlen) < 0) {
        PLOG(ERROR) << "Fail to getsockopt of fd=" << sockfd; 
        return -1;
    }
    if (err != 0) {
        CHECK_NE(err, EINPROGRESS);
        errno = err;
        return -1;
    }

    butil::EndPoint local_point;
    CHECK_EQ(0, butil::get_local_side(sockfd, &local_point));
    LOG_IF(INFO, FLAGS_log_connected)
            << "Connected to " << remote_side()
            << " via fd=" << (int)sockfd << " SocketId=" << id()
            << " local_side=" << local_point;
    if (CreatedByConnect()) {
        g_vars->channel_conn << 1;
    }
    // Doing SSL handshake after TCP connected
    return SSLHandshake(sockfd, false);
}

int Socket::ConnectIfNot(const timespec* abstime, WriteRequest* req) {
    if (_fd.load(butil::memory_order_consume) >= 0) {
       return 0;
    }
    // Set tag for client side socket
    _bthread_tag = bthread_self_tag();
    // Have to hold a reference for `req'
    SocketUniquePtr s;
    ReAddress(&s);
    req->socket = s.get();
    if (_conn) {
        if (_conn->Connect(this, abstime, KeepWriteIfConnected, req) < 0) {
            return -1;
        }
    } else {
        if (Connect(abstime, KeepWriteIfConnected, req) < 0) {
            return -1;
        }
    }
    s.release();
    return 1;    
}

void Socket::WakeAsEpollOut() {
    _epollout_butex->fetch_add(1, butil::memory_order_release);
    bthread::butex_wake_except(_epollout_butex, 0);
}

int Socket::HandleEpollOut(SocketId id) {
    SocketUniquePtr s;
    // Since Sockets might have been `SetFailed' before they were
    // added into epoll, these sockets miss the signal inside
    // `SetFailed' and therefore must be signalled here using
    // `AddressFailedAsWell' to prevent waiting forever
    if (Socket::AddressFailedAsWell(id, &s) < 0) {
        // Ignore recycled sockets
        return -1;
    }

    EpollOutRequest* req = dynamic_cast<EpollOutRequest*>(s->user());
    if (req != NULL) {
        return s->HandleEpollOutRequest(0, req);
    }
    
    // Currently `WaitEpollOut' needs `_epollout_butex'
    // TODO(jiangrujie): Remove this in the future
    s->_epollout_butex->fetch_add(1, butil::memory_order_relaxed);
    bthread::butex_wake_except(s->_epollout_butex, 0);  
    return 0;
}

void Socket::HandleEpollOutTimeout(void* arg) {
    SocketId id = (SocketId)arg;
    SocketUniquePtr s;
    if (Socket::Address(id, &s) != 0) {
        return;
    }
    EpollOutRequest* req = dynamic_cast<EpollOutRequest*>(s->user());
    if (req == NULL) {
        LOG(FATAL) << "Impossible! SocketUser MUST be EpollOutRequest here";
        return;
    }
    s->HandleEpollOutRequest(ETIMEDOUT, req);
}

int Socket::HandleEpollOutRequest(int error_code, EpollOutRequest* req) {
    // Only one thread can `SetFailed' this `Socket' successfully
    // Also after this `req' will be destroyed when its reference
    // hits zero
    if (SetFailed() != 0) {
        return -1;
    }
    // We've got the right to call user callback
    // The timer will be removed inside destructor of EpollOutRequest
<<<<<<< HEAD
    GetGlobalEventDispatcher(req->fd).UnregisterEvent(id(), req->fd, false);
=======
    GetGlobalEventDispatcher(req->fd, _bthread_tag).RemoveEpollOut(id(), req->fd, false);
>>>>>>> 3d8c0f2e
    return req->on_epollout_event(req->fd, error_code, req->data);
}

void Socket::AfterAppConnected(int err, void* data) {
    WriteRequest* req = static_cast<WriteRequest*>(data);
    if (err == 0) {
        Socket* const s = req->socket;
        SharedPart* sp = s->GetSharedPart();
        if (sp) {
            sp->num_continuous_connect_timeouts.store(0, butil::memory_order_relaxed);
        }
        // requests are not setup yet. check the comment on Setup() in Write()
        req->Setup(s);
        bthread_t th;
        if (bthread_start_background(
                &th, &BTHREAD_ATTR_NORMAL, KeepWrite, req) != 0) {
            PLOG(WARNING) << "Fail to start KeepWrite";
            KeepWrite(req);
        }
    } else {
        SocketUniquePtr s(req->socket);
        if (err == ETIMEDOUT) {
            SharedPart* sp = s->GetOrNewSharedPart();
            if (sp->num_continuous_connect_timeouts.fetch_add(
                    1, butil::memory_order_relaxed) + 1 >=
                FLAGS_connect_timeout_as_unreachable) {
                // the race between store and fetch_add(in another thread) is
                // OK since a critial error is about to return.
                sp->num_continuous_connect_timeouts.store(
                    0, butil::memory_order_relaxed);
                err = ENETUNREACH;
            }
        }

        s->SetFailed(err, "Fail to connect %s: %s",
                     s->description().c_str(), berror(err));
        s->ReleaseAllFailedWriteRequests(req);
    }
}

static void* RunClosure(void* arg) {
    google::protobuf::Closure* done = (google::protobuf::Closure*)arg;
    done->Run();
    return NULL;
}

int Socket::KeepWriteIfConnected(int fd, int err, void* data) {
    WriteRequest* req = static_cast<WriteRequest*>(data);
    Socket* s = req->socket;
    if (err == 0 && s->ssl_state() == SSL_CONNECTING) {
        // Run ssl connect in a new bthread to avoid blocking
        // the current bthread (thus blocking the EventDispatcher)
        bthread_t th;
        std::unique_ptr<google::protobuf::Closure> thrd_func(brpc::NewCallback(
                Socket::CheckConnectedAndKeepWrite, fd, err, data));
        if ((err = bthread_start_background(&th, &BTHREAD_ATTR_NORMAL,
                                            RunClosure, thrd_func.get())) == 0) {
            thrd_func.release();
            return 0;
        } else {
            PLOG(ERROR) << "Fail to start bthread";
            // Fall through with non zero `err'
        }
    }
    CheckConnectedAndKeepWrite(fd, err, data);
    return 0;
}

void Socket::CheckConnectedAndKeepWrite(int fd, int err, void* data) {
    butil::fd_guard sockfd(fd);
    WriteRequest* req = static_cast<WriteRequest*>(data);
    Socket* s = req->socket;
    CHECK_GE(sockfd, 0);
    if (err == 0 && s->CheckConnected(sockfd) == 0
        && s->ResetFileDescriptor(sockfd) == 0) {
        if (s->_app_connect) {
            s->_app_connect->StartConnect(req->socket, AfterAppConnected, req);
        } else {
            // Successfully created a connection
            AfterAppConnected(0, req);
        }
        // Release this socket for KeepWrite
        sockfd.release();
    } else {
        if (err == 0) {
            err = errno ? errno : -1;
        }
        AfterAppConnected(err, req);
    }
}
     
inline int SetError(bthread_id_t id_wait, int ec) {
    if (id_wait != INVALID_BTHREAD_ID) {
        bthread_id_error(id_wait, ec);
        return 0;
    } else {
        errno = ec;
        return -1;
    }
}

int Socket::ConductError(bthread_id_t id_wait) {
    pthread_mutex_lock(&_id_wait_list_mutex);
    if (Failed()) {
        const int error_code = non_zero_error_code();
        if (id_wait != INVALID_BTHREAD_ID) {
            const std::string error_text = _error_text;
            pthread_mutex_unlock(&_id_wait_list_mutex);
            bthread_id_error2(id_wait, error_code, error_text);
            return 0;
        } else {
            pthread_mutex_unlock(&_id_wait_list_mutex);
            errno = error_code;
            return -1;
        }
    } else {
        pthread_mutex_unlock(&_id_wait_list_mutex);
        return 1;
    }
}

X509* Socket::GetPeerCertificate() const {
    if (ssl_state() != SSL_CONNECTED) {
        return NULL;
    }
    BAIDU_SCOPED_LOCK(_ssl_session_mutex);
    return SSL_get_peer_certificate(_ssl_session);
}

int Socket::Write(butil::IOBuf* data, const WriteOptions* options_in) {
    WriteOptions opt;
    if (options_in) {
        opt = *options_in;
    }
    if (data->empty()) {
        return SetError(opt.id_wait, EINVAL);
    }
    if (opt.pipelined_count > MAX_PIPELINED_COUNT) {
        LOG(ERROR) << "pipelined_count=" << opt.pipelined_count
                   << " is too large";
        return SetError(opt.id_wait, EOVERFLOW);
    }
    if (Failed()) {
        const int rc = ConductError(opt.id_wait);
        if (rc <= 0) {
            return rc;
        }
    }

    if (!opt.ignore_eovercrowded && _overcrowded) {
        return SetError(opt.id_wait, EOVERCROWDED);
    }

    WriteRequest* req = butil::get_object<WriteRequest>();
    if (!req) {
        return SetError(opt.id_wait, ENOMEM);
    }

    req->data.swap(*data);
    // Set `req->next' to UNCONNECTED so that the KeepWrite thread will
    // wait until it points to a valid WriteRequest or NULL.
    req->next = WriteRequest::UNCONNECTED;
    req->id_wait = opt.id_wait;
    req->set_pipelined_count_and_user_message(
        opt.pipelined_count, DUMMY_USER_MESSAGE, opt.auth_flags);
    return StartWrite(req, opt);
}

int Socket::Write(SocketMessagePtr<>& msg, const WriteOptions* options_in) {
    WriteOptions opt;
    if (options_in) {
        opt = *options_in;
    }
    if (opt.pipelined_count > MAX_PIPELINED_COUNT) {
        LOG(ERROR) << "pipelined_count=" << opt.pipelined_count
                   << " is too large";
        return SetError(opt.id_wait, EOVERFLOW);
    }

    if (Failed()) {
        const int rc = ConductError(opt.id_wait);
        if (rc <= 0) {
            return rc;
        }
    }
    
    if (!opt.ignore_eovercrowded && _overcrowded) {
        return SetError(opt.id_wait, EOVERCROWDED);
    }
    
    WriteRequest* req = butil::get_object<WriteRequest>();
    if (!req) {
        return SetError(opt.id_wait, ENOMEM);
    }

    // Set `req->next' to UNCONNECTED so that the KeepWrite thread will
    // wait until it points to a valid WriteRequest or NULL.
    req->next = WriteRequest::UNCONNECTED;
    req->id_wait = opt.id_wait;
    req->set_pipelined_count_and_user_message(opt.pipelined_count, msg.release(), opt.auth_flags);
    return StartWrite(req, opt);
}

int Socket::StartWrite(WriteRequest* req, const WriteOptions& opt) {
    // Release fence makes sure the thread getting request sees *req
    WriteRequest* const prev_head =
        _write_head.exchange(req, butil::memory_order_release);
    if (prev_head != NULL) {
        // Someone is writing to the fd. The KeepWrite thread may spin
        // until req->next to be non-UNCONNECTED. This process is not
        // lock-free, but the duration is so short(1~2 instructions,
        // depending on compiler) that the spin rarely occurs in practice
        // (I've not seen any spin in highly contended tests).
        req->next = prev_head;
        return 0;
    }

    int saved_errno = 0;
    bthread_t th;
    SocketUniquePtr ptr_for_keep_write;
    ssize_t nw = 0;

    // We've got the right to write.
    req->next = NULL;
    
    // Connect to remote_side() if not.
    int ret = ConnectIfNot(opt.abstime, req);
    if (ret < 0) {
        saved_errno = errno;
        SetFailed(errno, "Fail to connect %s directly: %m", description().c_str());
        goto FAIL_TO_WRITE;
    } else if (ret == 1) {
        // We are doing connection. Callback `KeepWriteIfConnected'
        // will be called with `req' at any moment after
        return 0;
    }

    // NOTE: Setup() MUST be called after Connect which may call app_connect,
    // which is assumed to run before any SocketMessage.AppendAndDestroySelf()
    // in some protocols(namely RTMP).
    req->Setup(this);
    
    if (opt.write_in_background || ssl_state() != SSL_OFF) {
        // Writing into SSL may block the current bthread, always write
        // in the background.
        goto KEEPWRITE_IN_BACKGROUND;
    }
    
    // Write once in the calling thread. If the write is not complete,
    // continue it in KeepWrite thread.
    if (_conn) {
        butil::IOBuf* data_arr[1] = { &req->data };
        nw = _conn->CutMessageIntoFileDescriptor(fd(), data_arr, 1);
    } else {
#if BRPC_WITH_RDMA
        if (_rdma_ep && _rdma_state != RDMA_OFF) {
            butil::IOBuf* data_arr[1] = { &req->data };
            nw = _rdma_ep->CutFromIOBufList(data_arr, 1);
        } else {
#else
        {
#endif
            nw = req->data.cut_into_file_descriptor(fd());
        }
    }
    if (nw < 0) {
        // RTMP may return EOVERCROWDED
        if (errno != EAGAIN && errno != EOVERCROWDED) {
            saved_errno = errno;
            // EPIPE is common in pooled connections + backup requests.
            PLOG_IF(WARNING, errno != EPIPE) << "Fail to write into " << *this;
            SetFailed(saved_errno, "Fail to write into %s: %s", 
                      description().c_str(), berror(saved_errno));
            goto FAIL_TO_WRITE;
        }
    } else {
        AddOutputBytes(nw);
    }
    if (IsWriteComplete(req, true, NULL)) {
        ReturnSuccessfulWriteRequest(req);
        return 0;
    }

KEEPWRITE_IN_BACKGROUND:
    ReAddress(&ptr_for_keep_write);
    req->socket = ptr_for_keep_write.release();
    if (bthread_start_background(&th, &BTHREAD_ATTR_NORMAL,
                                 KeepWrite, req) != 0) {
        LOG(FATAL) << "Fail to start KeepWrite";
        KeepWrite(req);
    }
    return 0;

FAIL_TO_WRITE:
    // `SetFailed' before `ReturnFailedWriteRequest' (which will calls
    // `on_reset' callback inside the id object) so that we immediately
    // know this socket has failed inside the `on_reset' callback
    ReleaseAllFailedWriteRequests(req);
    errno = saved_errno;
    return -1;
}

static const size_t DATA_LIST_MAX = 256;

void* Socket::KeepWrite(void* void_arg) {
    g_vars->nkeepwrite << 1;
    WriteRequest* req = static_cast<WriteRequest*>(void_arg);
    SocketUniquePtr s(req->socket);

    // When error occurs, spin until there's no more requests instead of
    // returning directly otherwise _write_head is permantly non-NULL which
    // makes later Write() abnormal.
    WriteRequest* cur_tail = NULL;
    do {
        // req was written, skip it.
        if (req->next != NULL && req->data.empty()) {
            WriteRequest* const saved_req = req;
            req = req->next;
            s->ReturnSuccessfulWriteRequest(saved_req);
        }
        const ssize_t nw = s->DoWrite(req);
        if (nw < 0) {
            if (errno != EAGAIN && errno != EOVERCROWDED) {
                const int saved_errno = errno;
                PLOG(WARNING) << "Fail to keep-write into " << *s;
                s->SetFailed(saved_errno, "Fail to keep-write into %s: %s",
                             s->description().c_str(), berror(saved_errno));
                break;
            }
        } else {
            s->AddOutputBytes(nw);
        }
        // Release WriteRequest until non-empty data or last request.
        while (req->next != NULL && req->data.empty()) {
            WriteRequest* const saved_req = req;
            req = req->next;
            s->ReturnSuccessfulWriteRequest(saved_req);
        }
        // TODO(gejun): wait for epollout when we actually have written
        // all the data. This weird heuristic reduces 30us delay...
        // Update(12/22/2015): seem not working. better switch to correct code.
        // Update(1/8/2016, r31823): Still working.
        // Update(8/15/2017): Not working, performance downgraded.
        //if (nw <= 0 || req->data.empty()/*note*/) {
        if (nw <= 0) {
            // NOTE: Waiting epollout within timeout is a must to force
            // KeepWrite to check and setup pending WriteRequests periodically,
            // which may turn on _overcrowded to stop pending requests from
            // growing infinitely.
            const timespec duetime =
                butil::milliseconds_from_now(WAIT_EPOLLOUT_TIMEOUT_MS);
#if BRPC_WITH_RDMA
            if (s->_rdma_state == RDMA_ON) {
                const int expected_val = s->_epollout_butex
                    ->load(butil::memory_order_acquire);
                CHECK(s->_rdma_ep != NULL);
                if (!s->_rdma_ep->IsWritable()) {
                    g_vars->nwaitepollout << 1;
                    if (bthread::butex_wait(s->_epollout_butex,
                            expected_val, &duetime) < 0) {
                        if (errno != EAGAIN && errno != ETIMEDOUT) {
                            const int saved_errno = errno;
                            PLOG(WARNING) << "Fail to wait rdma window of " << *s;
                            s->SetFailed(saved_errno, "Fail to wait rdma window of %s: %s",
                                    s->description().c_str(), berror(saved_errno));
                        }
                        if (s->Failed()) {
                            // NOTE:
                            // Different from TCP, we cannot find the RDMA channel
                            // failed by writing to it. Thus we must check if it
                            // is already failed here.
                            break;
                        }
                    }
                }
            } else {
#else
            {
#endif
                g_vars->nwaitepollout << 1;
                bool pollin = (s->_on_edge_triggered_events != NULL);
                const int rc = s->WaitEpollOut(s->fd(), pollin, &duetime);
                if (rc < 0 && errno != ETIMEDOUT) {
                    const int saved_errno = errno;
                    PLOG(WARNING) << "Fail to wait epollout of " << *s;
                    s->SetFailed(saved_errno, "Fail to wait epollout of %s: %s",
                             s->description().c_str(), berror(saved_errno));
                    break;
                }
            }
        }
        if (NULL == cur_tail) {
            for (cur_tail = req; cur_tail->next != NULL;
                 cur_tail = cur_tail->next);
        }
        // Return when there's no more WriteRequests and req is completely
        // written.
        if (s->IsWriteComplete(cur_tail, (req == cur_tail), &cur_tail)) {
            CHECK_EQ(cur_tail, req);
            s->ReturnSuccessfulWriteRequest(req);
            return NULL;
        }
    } while (1);

    // Error occurred, release all requests until no new requests.
    s->ReleaseAllFailedWriteRequests(req);
    return NULL;
}

ssize_t Socket::DoWrite(WriteRequest* req) {
    // Group butil::IOBuf in the list into a batch array.
    butil::IOBuf* data_list[DATA_LIST_MAX];
    size_t ndata = 0;
    for (WriteRequest* p = req; p != NULL && ndata < DATA_LIST_MAX;
         p = p->next) {
        data_list[ndata++] = &p->data;
    }

    if (ssl_state() == SSL_OFF) {
        // Write IOBuf in the batch array into the fd.
        if (_conn) {
            return _conn->CutMessageIntoFileDescriptor(fd(), data_list, ndata);
        } else {
#if BRPC_WITH_RDMA
            if (_rdma_ep && _rdma_state != RDMA_OFF) {
                return _rdma_ep->CutFromIOBufList(data_list, ndata);
            }
#endif
            return butil::IOBuf::cut_multiple_into_file_descriptor(
                fd(), data_list, ndata);
        }
    }

    CHECK_EQ(SSL_CONNECTED, ssl_state());
    if (_conn) {
        // TODO: Separate SSL stuff from SocketConnection
        BAIDU_SCOPED_LOCK(_ssl_session_mutex);
        return _conn->CutMessageIntoSSLChannel(_ssl_session, data_list, ndata);
    }
    int ssl_error = 0;
    ssize_t nw = 0;
    {
        BAIDU_SCOPED_LOCK(_ssl_session_mutex);
        nw = butil::IOBuf::cut_multiple_into_SSL_channel(_ssl_session, data_list, ndata, &ssl_error);
    }
    switch (ssl_error) {
    case SSL_ERROR_NONE:
        break;

    case SSL_ERROR_WANT_READ:
        // Disable renegotiation
        errno = EPROTO;
        return -1;

    case SSL_ERROR_WANT_WRITE:
        errno = EAGAIN;
        break;

    default: {
        const unsigned long e = ERR_get_error();
        if (e != 0) {
            LOG(WARNING) << "Fail to write into ssl_fd=" << fd() <<  ": "
                         << SSLError(e);
            errno = ESSL;
         } else {
            // System error with corresponding errno set
            PLOG(WARNING) << "Fail to write into ssl_fd=" << fd();
        }
        break;
    }
    }
    return nw;
}

int Socket::SSLHandshake(int fd, bool server_mode) {
    if (_ssl_ctx == NULL) {
        if (server_mode) {
            LOG(ERROR) << "Lack SSL configuration to handle SSL request";
            return -1;
        }
        return 0;
    }

    // TODO: Reuse ssl session id for client
    if (_ssl_session) {
        // Free the last session, which may be deprecated when socket failed
        SSL_free(_ssl_session);
    }
    _ssl_session = CreateSSLSession(_ssl_ctx->raw_ctx, id(), fd, server_mode);
    if (_ssl_session == NULL) {
        LOG(ERROR) << "Fail to CreateSSLSession";
        return -1;
    }
#if defined(SSL_CTRL_SET_TLSEXT_HOSTNAME) || defined(USE_MESALINK)
    if (!_ssl_ctx->sni_name.empty()) {
        SSL_set_tlsext_host_name(_ssl_session, _ssl_ctx->sni_name.c_str());
    }
#endif

    _ssl_state = SSL_CONNECTING;

    // Loop until SSL handshake has completed. For SSL_ERROR_WANT_READ/WRITE,
    // we use bthread_fd_wait as polling mechanism instead of EventDispatcher
    // as it may confuse the origin event processing code.
    while (true) {
        ERR_clear_error();
        int rc = SSL_do_handshake(_ssl_session);
        if (rc == 1) {
            _ssl_state = SSL_CONNECTED;
            AddBIOBuffer(_ssl_session, fd, FLAGS_ssl_bio_buffer_size);
            return 0;
        }

        int ssl_error = SSL_get_error(_ssl_session, rc);
        switch (ssl_error) {
        case SSL_ERROR_WANT_READ:
#if defined(OS_LINUX)
            if (bthread_fd_wait(fd, EPOLLIN) != 0) {
#elif defined(OS_MACOSX)
            if (bthread_fd_wait(fd, EVFILT_READ) != 0) {
#endif
                return -1;
            }
            break;

        case SSL_ERROR_WANT_WRITE:
#if defined(OS_LINUX)
            if (bthread_fd_wait(fd, EPOLLOUT) != 0) {
#elif defined(OS_MACOSX)
            if (bthread_fd_wait(fd, EVFILT_WRITE) != 0) {
#endif
                return -1;
            }
            break;
 
        default: {
            const unsigned long e = ERR_get_error();
            if (ssl_error == SSL_ERROR_ZERO_RETURN || e == 0) {
                errno = ECONNRESET;
                LOG(ERROR) << "SSL connection was shutdown by peer: " << _remote_side;
            } else if (ssl_error == SSL_ERROR_SYSCALL) {
                PLOG(ERROR) << "Fail to SSL_do_handshake";
            } else {
                errno = ESSL;
                LOG(ERROR) << "Fail to SSL_do_handshake: " << SSLError(e);
            }
            return -1;
        }
        }
    }
}

ssize_t Socket::DoRead(size_t size_hint) {
    if (ssl_state() == SSL_UNKNOWN) {
        int error_code = 0;
        _ssl_state = DetectSSLState(fd(), &error_code);
        switch (ssl_state()) {
        case SSL_UNKNOWN:
            if (error_code == 0) {  // EOF
                return 0;
            } else {
                errno = error_code;
                return -1;
            }

        case SSL_CONNECTING:
            if (SSLHandshake(fd(), true) != 0) {
                errno = EINVAL;
                return -1;
            }
            break;

        case SSL_CONNECTED:
            CHECK(false) << "Impossible to reach here";
            break;
            
        case SSL_OFF:
            break;
        }
    }
    // _ssl_state has been set
    if (ssl_state() == SSL_OFF) {
        if (_force_ssl) {
            errno = ESSL;
            return -1;
        }
        CHECK(_rdma_state == RDMA_OFF);
        return _read_buf.append_from_file_descriptor(fd(), size_hint);
    }

    CHECK_EQ(SSL_CONNECTED, ssl_state());
    int ssl_error = 0;
    ssize_t nr = 0;
    {
        BAIDU_SCOPED_LOCK(_ssl_session_mutex);
        nr = _read_buf.append_from_SSL_channel(_ssl_session, &ssl_error, size_hint);
    }
    switch (ssl_error) {
    case SSL_ERROR_NONE:  // `nr' > 0
        break;
            
    case SSL_ERROR_WANT_READ:
        // Regard this error as EAGAIN
        errno = EAGAIN;
        break;
            
    case SSL_ERROR_WANT_WRITE:
        // Disable renegotiation
        errno = EPROTO;
        return -1;

    default: {
        const unsigned long e = ERR_get_error();
        if (nr == 0) {
            // Socket EOF or SSL session EOF
        } else if (e != 0) {
            LOG(WARNING) << "Fail to read from ssl_fd=" << fd()
                         << ": " << SSLError(e);
            errno = ESSL;
        } else {
            // System error with corresponding errno set.
            bool is_fatal_error = (ssl_error != SSL_ERROR_ZERO_RETURN &&
                                   ssl_error != SSL_ERROR_SYSCALL) ||
                                   BIO_fd_non_fatal_error(errno) != 0 ||
                                  nr < 0;
            PLOG_IF(WARNING, is_fatal_error) << "Fail to read from ssl_fd=" << fd();
        }
        break;
    }
    }
    return nr;
}

int Socket::FightAuthentication(int* auth_error) {
    // Use relaxed fence since `bthread_id_trylock' ensures thread safety
    // Here `flag_error' just acts like a cache information
    uint64_t flag_error = _auth_flag_error.load(butil::memory_order_relaxed);
    if (flag_error & AUTH_FLAG) {
        // Already authenticated
        *auth_error = (int32_t)(flag_error & 0xFFFFFFFFul);
        return EINVAL;
    }
    if (0 == bthread_id_trylock(_auth_id, NULL)) {
        // Winner
        return 0;
    } else {
        // Use relaxed fence since `bthread_id_join' has acquire fence to ensure
        // `_auth_flag_error' to be the latest value
        bthread_id_join(_auth_id);
        flag_error = _auth_flag_error.load(butil::memory_order_relaxed);
        *auth_error = (int32_t)(flag_error & 0xFFFFFFFFul);
        return EINVAL;
    }
}

void Socket::SetAuthentication(int error_code) {
    uint64_t expected = 0;       
    // `bthread_id_destroy' has release fence to prevent this CAS being
    // reordered after it.
    if (_auth_flag_error.compare_exchange_strong(
                expected, (AUTH_FLAG | error_code),
                butil::memory_order_relaxed)) {
        // As expected
        if (error_code != 0) {
            SetFailed(error_code, "Fail to authenticate %s", description().c_str());
        }
        CHECK_EQ(0, bthread_id_unlock_and_destroy(_auth_id));
    }
}

AuthContext* Socket::mutable_auth_context() {
    if (_auth_context != NULL) {
        LOG(FATAL) << "Impossible! This function is supposed to be called "
              "only once when verification succeeds in server side";
        return NULL;
    }
    _auth_context = new(std::nothrow) AuthContext();
    CHECK(_auth_context);
    return _auth_context;
}

int Socket::StartInputEvent(SocketId id, uint32_t events,
                            const bthread_attr_t& thread_attr) {
    SocketUniquePtr s;
    if (Address(id, &s) < 0) {
        return -1;
    }
    if (NULL == s->_on_edge_triggered_events) {
        // Callback can be NULL when receiving error epoll events
        // (Added into epoll by `WaitConnected')
        return 0;
    }
    if (s->fd() < 0) {
#if defined(OS_LINUX)
        CHECK(!(events & EPOLLIN)) << "epoll_events=" << events;
#elif defined(OS_MACOSX)
        CHECK((short)events != EVFILT_READ) << "kqueue filter=" << events;
#endif
        return -1;
    }

    // if (events & has_epollrdhup) {
    //     s->_eof = 1;
    // }
    // Passing e[i].events causes complex visibility issues and
    // requires stronger memory fences, since reading the fd returns
    // error as well, we don't pass the events.
    if (s->_nevent.fetch_add(1, butil::memory_order_acq_rel) == 0) {
        // According to the stats, above fetch_add is very effective. In a
        // server processing 1 million requests per second, this counter
        // is just 1500~1700/s
        g_vars->neventthread << 1;

        bthread_t tid;
        // transfer ownership as well, don't use s anymore!
        Socket* const p = s.release();

        bthread_attr_t attr = thread_attr;
        attr.keytable_pool = p->_keytable_pool;
        attr.tag = bthread_self_tag();
        if (bthread_start_urgent(&tid, &attr, ProcessEvent, p) != 0) {
            LOG(FATAL) << "Fail to start ProcessEvent";
            ProcessEvent(p);
        }
    }
    return 0;
}

void DereferenceSocket(Socket* s) {
    if (s) {
        s->Dereference();
    }
}

void Socket::UpdateStatsEverySecond(int64_t now_ms) {
    SharedPart* sp = GetSharedPart();
    if (sp) {
        sp->UpdateStatsEverySecond(now_ms);
    }
}

template <typename T>
struct ObjectPtr {
    ObjectPtr(const T* obj) : _obj(obj) {}
    const T* _obj;
};

template <typename T>
ObjectPtr<T> ShowObject(const T* obj) { return ObjectPtr<T>(obj); }

template <typename T>
std::ostream& operator<<(std::ostream& os, const ObjectPtr<T>& obj) {
    if (obj._obj != NULL) {
        os << '(' << butil::class_name_str(*obj._obj) << "*)";
    }
    return os << obj._obj;
}

void Socket::DebugSocket(std::ostream& os, SocketId id) {
    SocketUniquePtr ptr;
    int ret = Socket::AddressFailedAsWell(id, &ptr);
    if (ret < 0) {
        os << "SocketId=" << id << " is invalid or recycled";
        return;
    } else if (ret > 0) {
        // NOTE: Printing a broken socket w/o HC is informational for
        // debugging referential issues.
        // if (ptr->_health_check_interval_s <= 0) {
        //     // Sockets without HC will soon be destroyed
        //     os << "Invalid SocketId=" << id;
        //     return;
        // }
        os << "# This is a broken Socket\n";
    }
    const uint64_t vref = ptr->_versioned_ref.load(butil::memory_order_relaxed);
    size_t npipelined = 0;
    size_t idsizes[4];
    size_t nidsize = 0;
    {
        BAIDU_SCOPED_LOCK(ptr->_pipeline_mutex);
        if (ptr->_pipeline_q) {
            npipelined = ptr->_pipeline_q->size();
        }
    }
    {
        BAIDU_SCOPED_LOCK(ptr->_id_wait_list_mutex);
        if (bthread::get_sizes) {
            nidsize = bthread::get_sizes(
                &ptr->_id_wait_list, idsizes, arraysize(idsizes));
        }
    }
    const int preferred_index = ptr->preferred_index();
    SharedPart* sp = ptr->GetSharedPart();
    os << "version=" << VersionOfVRef(vref);
    if (sp) {
        os << "\nshared_part={\n  ref_count=" << sp->ref_count()
           << "\n  socket_pool=";
        SocketPool* pool = sp->socket_pool.load(butil::memory_order_consume);
        if (pool) {
            os << '[';
            std::vector<SocketId> pooled_sockets;
            pool->ListSockets(&pooled_sockets, 0);
            for (size_t i = 0; i < pooled_sockets.size(); ++i) {
                if (i) {
                    os << ' ';
                }
                os << pooled_sockets[i];
            }
            os << "]\n  numfree="
               << pool->_numfree.load(butil::memory_order_relaxed)
               << "\n  numinflight="
               << pool->_numinflight.load(butil::memory_order_relaxed);
        } else {
            os << "null";
        }
        os << "\n  creator_socket=" << sp->creator_socket_id
           << "\n  in_size=" << sp->in_size.load(butil::memory_order_relaxed)
           << "\n  in_num_messages=" << sp->in_num_messages.load(butil::memory_order_relaxed)
           << "\n  out_size=" << sp->out_size.load(butil::memory_order_relaxed)
           << "\n  out_num_messages=" << sp->out_num_messages.load(butil::memory_order_relaxed)
           << "\n}";
    }
    const int fd = ptr->_fd.load(butil::memory_order_relaxed);
    os << "\nnref=" << NRefOfVRef(vref) - 1
        //                                ^
        // minus the ref of current callsite(calling PrintSocket)
       << "\nnevent=" << ptr->_nevent.load(butil::memory_order_relaxed)
       << "\nfd=" << fd
       << "\ntos=" << ptr->_tos
       << "\nreset_fd_to_now=" << butil::gettimeofday_us() - ptr->_reset_fd_real_us << "us"
       << "\nremote_side=" << ptr->_remote_side
       << "\nlocal_side=" << ptr->_local_side
       << "\non_et_events=" << (void*)ptr->_on_edge_triggered_events
       << "\nuser=" << ShowObject(ptr->_user)
       << "\nthis_id=" << ptr->_this_id
       << "\npreferred_index=" << preferred_index;
    InputMessenger* messenger = dynamic_cast<InputMessenger*>(ptr->user());
    if (messenger != NULL) {
        os << " (" << messenger->NameOfProtocol(preferred_index) << ')';
    }
    const int64_t cpuwide_now = butil::cpuwide_time_us();
    os << "\nhc_count=" << ptr->_hc_count
       << "\navg_input_msg_size=" << ptr->_avg_msg_size
        // NOTE: We're assuming that butil::IOBuf.size() is thread-safe, it is now
        // however it's not guaranteed.
       << "\nread_buf=" << ptr->_read_buf.size()
       << "\nlast_read_to_now=" << cpuwide_now - ptr->_last_readtime_us << "us"
       << "\nlast_write_to_now=" << cpuwide_now - ptr->_last_writetime_us << "us"
       << "\novercrowded=" << ptr->_overcrowded;
    os << "\nid_wait_list={";
    for (size_t i = 0; i < nidsize; ++i) {
        if (i) {
            os << ' ';
        }
        os << idsizes[i];
    }
    os << '}';
    Destroyable* const parsing_context = ptr->parsing_context();
    Describable* parsing_context_desc = dynamic_cast<Describable*>(parsing_context);
    if (parsing_context_desc) {
        os << "\nparsing_context=" << butil::class_name_str(*parsing_context) << '{';
        DescribeOptions opt;
        opt.verbose = true;
        IndentingOStream os2(os, 2);
        parsing_context_desc->Describe(os2, opt);
        os << '}';
    } else {
        os << "\nparsing_context=" << ShowObject(parsing_context);
    }
    const SSLState ssl_state = ptr->ssl_state();
    os << "\npipeline_q=" << npipelined
       << "\nhc_interval_s=" << ptr->_health_check_interval_s
       << "\nis_hc_related_ref_held=" << ptr->_is_hc_related_ref_held
       << "\nninprocess=" << ptr->_ninprocess.load(butil::memory_order_relaxed)
       << "\nauth_flag_error=" << ptr->_auth_flag_error.load(butil::memory_order_relaxed)
       << "\nauth_id=" << ptr->_auth_id.value
       << "\nauth_context=" << ptr->_auth_context
       << "\nlogoff_flag=" << ptr->_logoff_flag.load(butil::memory_order_relaxed)
       << "\n_additional_ref_status="
       << ptr->_additional_ref_status.load(butil::memory_order_relaxed)
       << "\ntotal_streams_buffer_size="
       << ptr->_total_streams_unconsumed_size.load(butil::memory_order_relaxed)
       << "\nninflight_app_health_check="
       << ptr->_ninflight_app_health_check.load(butil::memory_order_relaxed)
       << "\nagent_socket_id=";
    const SocketId asid = ptr->_agent_socket_id.load(butil::memory_order_relaxed);
    if (asid != INVALID_SOCKET_ID) {
        os << asid;
    } else {
        os << "(none)";
    }
    os << "\ncid=" << ptr->_correlation_id
       << "\nwrite_head=" << ptr->_write_head.load(butil::memory_order_relaxed)
       << "\nssl_state=" << SSLStateToString(ssl_state);
    const SocketSSLContext* ssl_ctx = ptr->_ssl_ctx.get();
    if (ssl_ctx) {
        os << "\ninitial_ssl_ctx=" << ssl_ctx->raw_ctx;
        if (!ssl_ctx->sni_name.empty()) {
            os << "\nsni_name=" << ssl_ctx->sni_name;
        }
    }
    if (ssl_state == SSL_CONNECTED) {
        os << "\nssl_session={\n  ";
        Print(os, ptr->_ssl_session, "\n  ");
        os << "\n}";
    }

    {
        int keepalive = 0;
        socklen_t len = sizeof(keepalive);
        if (getsockopt(fd, SOL_SOCKET, SO_KEEPALIVE, &keepalive, &len) == 0) {
            os << "\nkeepalive=" << keepalive;
        }
    }

    {
        int keepidle = 0;
        socklen_t len = sizeof(keepidle);
#if defined(OS_MACOSX)
        if (getsockopt(fd, IPPROTO_TCP, TCP_KEEPALIVE, &keepidle, &len) == 0) {
            os << "\ntcp_keepalive_time=" << keepidle;
        }
#elif defined(OS_LINUX)
        if (getsockopt(fd, SOL_TCP, TCP_KEEPIDLE, &keepidle, &len) == 0) {
            os << "\ntcp_keepalive_time=" << keepidle;
        }
#endif
    }

    {
        int keepintvl = 0;
        socklen_t len = sizeof(keepintvl);
#if defined(OS_MACOSX)
        if (getsockopt(fd, IPPROTO_TCP, TCP_KEEPINTVL, &keepintvl, &len) == 0) {
            os << "\ntcp_keepalive_intvl=" << keepintvl;
        }
#elif defined(OS_LINUX)
        if (getsockopt(fd, SOL_TCP, TCP_KEEPINTVL, &keepintvl, &len) == 0) {
            os << "\ntcp_keepalive_intvl=" << keepintvl;
        }
#endif
    }

    {
        int keepcnt = 0;
        socklen_t len = sizeof(keepcnt);
#if defined(OS_MACOSX)
        if (getsockopt(fd, IPPROTO_TCP, TCP_KEEPCNT, &keepcnt, &len) == 0) {
            os << "\ntcp_keepalive_probes=" << keepcnt;
        }
#elif defined(OS_LINUX)
        if (getsockopt(fd, SOL_TCP, TCP_KEEPCNT, &keepcnt, &len) == 0) {
            os << "\ntcp_keepalive_probes=" << keepcnt;
        }
#endif
    }

#if defined(OS_MACOSX)
    struct tcp_connection_info ti;
    socklen_t len = sizeof(ti);
    if (fd >= 0 && getsockopt(fd, IPPROTO_TCP, TCP_CONNECTION_INFO, &ti, &len) == 0) {
        os << "\ntcpi={\n  state=" << (uint32_t)ti.tcpi_state
           << "\n  snd_wscale=" << (uint32_t)ti.tcpi_snd_wscale
           << "\n  rcv_wscale=" << (uint32_t)ti.tcpi_rcv_wscale
           << "\n  options=" << (uint32_t)ti.tcpi_options
           << "\n  flags=" << (uint32_t)ti.tcpi_flags
           << "\n  rto=" << ti.tcpi_rto
           << "\n  maxseg=" << ti.tcpi_maxseg
           << "\n  snd_ssthresh=" << ti.tcpi_snd_ssthresh
           << "\n  snd_cwnd=" << ti.tcpi_snd_cwnd
           << "\n  snd_wnd=" << ti.tcpi_snd_wnd
           << "\n  snd_sbbytes=" << ti.tcpi_snd_sbbytes
           << "\n  rcv_wnd=" << ti.tcpi_rcv_wnd
           << "\n  srtt=" << ti.tcpi_srtt
           << "\n  rttvar=" << ti.tcpi_rttvar
           << "\n}";
    }
#elif defined(OS_LINUX)
    struct tcp_info ti;
    socklen_t len = sizeof(ti);
    if (fd >= 0 && getsockopt(fd, SOL_TCP, TCP_INFO, &ti, &len) == 0) {
        os << "\ntcpi={\n  state=" << (uint32_t)ti.tcpi_state
           << "\n  ca_state=" << (uint32_t)ti.tcpi_ca_state
           << "\n  retransmits=" << (uint32_t)ti.tcpi_retransmits
           << "\n  probes=" << (uint32_t)ti.tcpi_probes
           << "\n  backoff=" << (uint32_t)ti.tcpi_backoff
           << "\n  options=" << (uint32_t)ti.tcpi_options
           << "\n  snd_wscale=" << (uint32_t)ti.tcpi_snd_wscale
           << "\n  rcv_wscale=" << (uint32_t)ti.tcpi_rcv_wscale
           << "\n  rto=" << ti.tcpi_rto
           << "\n  ato=" << ti.tcpi_ato
           << "\n  snd_mss=" << ti.tcpi_snd_mss
           << "\n  rcv_mss=" << ti.tcpi_rcv_mss
           << "\n  unacked=" << ti.tcpi_unacked
           << "\n  sacked=" << ti.tcpi_sacked
           << "\n  lost=" << ti.tcpi_lost
           << "\n  retrans=" << ti.tcpi_retrans
           << "\n  fackets=" << ti.tcpi_fackets
           << "\n  last_data_sent=" << ti.tcpi_last_data_sent
           << "\n  last_ack_sent=" << ti.tcpi_last_ack_sent
           << "\n  last_data_recv=" << ti.tcpi_last_data_recv
           << "\n  last_ack_recv=" << ti.tcpi_last_ack_recv
           << "\n  pmtu=" << ti.tcpi_pmtu
           << "\n  rcv_ssthresh=" << ti.tcpi_rcv_ssthresh
           << "\n  rtt=" << ti.tcpi_rtt  // smoothed
           << "\n  rttvar=" << ti.tcpi_rttvar
           << "\n  snd_ssthresh=" << ti.tcpi_snd_ssthresh
           << "\n  snd_cwnd=" << ti.tcpi_snd_cwnd
           << "\n  advmss=" << ti.tcpi_advmss
           << "\n  reordering=" << ti.tcpi_reordering
           << "\n}";
    }
#endif
#if BRPC_WITH_RDMA
    if (ptr->_rdma_state == RDMA_ON && ptr->_rdma_ep) {
        ptr->_rdma_ep->DebugInfo(os);
    }
#endif
    { os << "\nbthread_tag=" << ptr->_bthread_tag; }
}

int Socket::CheckHealth() {
    if (_hc_count == 0) {
        LOG(INFO) << "Checking " << *this;
    }
    const timespec duetime =
        butil::milliseconds_from_now(FLAGS_health_check_timeout_ms);
    const int connected_fd = Connect(&duetime, NULL, NULL);
    if (connected_fd >= 0) {
        ::close(connected_fd);
        return 0;
    }
    return errno;
}

int Socket::AddStream(StreamId stream_id) {
    _stream_mutex.lock();
    if (Failed()) {
        _stream_mutex.unlock();
        return -1;
    }
    if (_stream_set == NULL) {
        _stream_set = new std::set<StreamId>();
    }
    _stream_set->insert(stream_id);
    _stream_mutex.unlock();
    return 0;
}

int Socket::RemoveStream(StreamId stream_id) {
    _stream_mutex.lock();
    if (_stream_set == NULL) {
        _stream_mutex.unlock();
        CHECK(false) << "AddStream was not called";
        return -1;
    }
    _stream_set->erase(stream_id);
    _stream_mutex.unlock();
    return 0;
}

void Socket::ResetAllStreams() {
    DCHECK(Failed());
    std::set<StreamId> saved_stream_set;
    _stream_mutex.lock();
    if (_stream_set != NULL) {
        // Not delete _stream_set because there are likely more streams added
        // after reviving if the Socket is still in use, or it is to be deleted in 
        // OnRecycle()
        saved_stream_set.swap(*_stream_set);
    }
    _stream_mutex.unlock();
    for (std::set<StreamId>::const_iterator 
            it = saved_stream_set.begin(); it != saved_stream_set.end(); ++it) {
        Stream::SetFailed(*it);
    }
}

int SocketUser::CheckHealth(Socket* ptr) {
    return ptr->CheckHealth();
}

void SocketUser::AfterRevived(Socket* ptr) {
    LOG(INFO) << "Revived " << *ptr << " (Connectable)";
}

////////// SocketPool //////////////

inline SocketPool::SocketPool(const SocketOptions& opt)
    : _options(opt)
    , _remote_side(opt.remote_side)
    , _numfree(0)
    , _numinflight(0) {
}

inline SocketPool::~SocketPool() {
    for (std::vector<SocketId>::iterator it = _pool.begin();
         it != _pool.end(); ++it) {
        SocketUniquePtr ptr;
        if (Socket::Address(*it, &ptr) == 0) {
            ptr->ReleaseAdditionalReference();
        }
    }
}

inline int SocketPool::GetSocket(SocketUniquePtr* ptr) {
    const int connection_pool_size = FLAGS_max_connection_pool_size;

    // In prev rev, SocketPool could be sharded into multiple SubSocketPools to
    // reduce thread contentions. The sharding key is mixed from pthread-id so
    // that data locality are better kept.
    // However sharding also makes the socket more frequently to be created
    // and closed, especially in real-world applications that one client
    // connects to many servers where one socket is lowly contended, different
    // threads accessing the socket may create pooled sockets in different sub
    // pools without reusing sockets left in other sub pools, which will
    // probably be closed by the CloseIdleConnections thread in socket_map.cpp,
    // resulting in frequent-create-and-close of connections.
    // Thus the sharding is merely a mechanism only meaningful in benchmarking
    // scenarios where one server is connected by one client with many threads.
    // Starting from r32203 the sharding capability is removed.

    SocketId sid = 0;
    if (connection_pool_size > 0) {
        for (;;) {
            {
                BAIDU_SCOPED_LOCK(_mutex);
                if (_pool.empty()) {
                    break;
                }
                sid = _pool.back();
                _pool.pop_back();
            }
            _numfree.fetch_sub(1, butil::memory_order_relaxed);
            // Not address inside the lock since at most time the pooled socket
            // is likely to be valid.
            if (Socket::Address(sid, ptr) == 0) {
                _numinflight.fetch_add(1, butil::memory_order_relaxed);
                return 0;
            }
        }
    }
    // Not found in pool
    SocketOptions opt = _options;
    opt.health_check_interval_s = -1;
    if (get_client_side_messenger()->Create(opt, &sid) == 0 &&
        Socket::Address(sid, ptr) == 0) {
        _numinflight.fetch_add(1, butil::memory_order_relaxed);
        return 0;
    }
    return -1;
}

inline void SocketPool::ReturnSocket(Socket* sock) {
    // NOTE: save the gflag which may be reloaded at any time.
    const int connection_pool_size = FLAGS_max_connection_pool_size;

    // Check if the pool is full.
    if (_numfree.fetch_add(1, butil::memory_order_relaxed) <
        connection_pool_size) {
        const SocketId sid = sock->id();
        BAIDU_SCOPED_LOCK(_mutex);
        _pool.push_back(sid);
    } else {
        // Cancel the addition and close the pooled socket.
        _numfree.fetch_sub(1, butil::memory_order_relaxed);
        sock->SetFailed(EUNUSED, "Close unused pooled socket");
    }
    _numinflight.fetch_sub(1, butil::memory_order_relaxed);
}

inline void SocketPool::ListSockets(std::vector<SocketId>* out, size_t max_count) {
    out->clear();
    // NOTE: size() of vector is thread-unsafe and may return a very 
    // large value during resizing.
    _mutex.lock();
    size_t expected_size = _pool.size();
    if (max_count > 0 && max_count < _pool.size()) {
        expected_size = max_count;
    }
    if (out->capacity() < expected_size) {
        _mutex.unlock();
        out->reserve(expected_size + 4); // pool may add sockets.
        _mutex.lock();
    }
    if (max_count == 0) {
        out->insert(out->end(), _pool.begin(), _pool.end());
    } else {
        for (size_t i = 0; i < expected_size; ++i) {
            out->push_back(_pool[i]);
        }
    }
    _mutex.unlock();
}

Socket::SharedPart* Socket::GetOrNewSharedPartSlower() {
    // Create _shared_part optimistically.
    SharedPart* shared_part = GetSharedPart();
    if (shared_part == NULL) {
        shared_part = new SharedPart(id());
        shared_part->AddRefManually();
        SharedPart* expected = NULL;
        if (!_shared_part.compare_exchange_strong(
                expected, shared_part, butil::memory_order_acq_rel)) {
            shared_part->RemoveRefManually();
            CHECK(expected);
            shared_part = expected;
        }
    }
    return shared_part;
}

void Socket::ShareStats(Socket* main_socket) {
    SharedPart* main_sp = main_socket->GetOrNewSharedPart();
    main_sp->AddRefManually();
    SharedPart* my_sp =
        _shared_part.exchange(main_sp, butil::memory_order_acq_rel);
    if (my_sp) {
        my_sp->RemoveRefManually();
    }
}

int Socket::GetPooledSocket(SocketUniquePtr* pooled_socket) {
    if (pooled_socket == NULL) {
        LOG(ERROR) << "pooled_socket is NULL";
        return -1;
    }
    SharedPart* main_sp = GetOrNewSharedPart();
    if (main_sp == NULL) {
        LOG(ERROR) << "_shared_part is NULL";
        return -1;
    }
    // Create socket_pool optimistically.
    SocketPool* socket_pool = main_sp->socket_pool.load(butil::memory_order_consume);
    if (socket_pool == NULL) {
        SocketOptions opt;
        opt.remote_side = remote_side();
        opt.user = user();
        opt.on_edge_triggered_events = _on_edge_triggered_events;
        opt.initial_ssl_ctx = _ssl_ctx;
        opt.keytable_pool = _keytable_pool;
        opt.app_connect = _app_connect;
        opt.use_rdma =  (_rdma_ep) ? true : false;
        socket_pool = new SocketPool(opt);
        SocketPool* expected = NULL;
        if (!main_sp->socket_pool.compare_exchange_strong(
                expected, socket_pool, butil::memory_order_acq_rel)) {
            delete socket_pool;
            CHECK(expected);
            socket_pool = expected;
        }
    }
    if (socket_pool->GetSocket(pooled_socket) != 0) {
        return -1;
    }
    (*pooled_socket)->ShareStats(this);
    CHECK((*pooled_socket)->parsing_context() == NULL)
        << "context=" << (*pooled_socket)->parsing_context()
        << " is not NULL when " << *(*pooled_socket) << " is got from"
        " SocketPool, the protocol implementation is buggy";
    return 0;
}

int Socket::ReturnToPool() {
    SharedPart* sp = _shared_part.exchange(NULL, butil::memory_order_acquire);
    if (sp == NULL) {
        LOG(ERROR) << "_shared_part is NULL";
        SetFailed(EINVAL, "_shared_part is NULL");
        return -1;
    }
    SocketPool* pool = sp->socket_pool.load(butil::memory_order_consume);
    if (pool == NULL) {
        LOG(ERROR) << "_shared_part->socket_pool is NULL";
        SetFailed(EINVAL, "_shared_part->socket_pool is NULL");
        sp->RemoveRefManually();
        return -1;
    }
    CHECK(parsing_context() == NULL)
        << "context=" << parsing_context() << " is not released when "
        << *this << " is returned to SocketPool, the protocol "
        "implementation is buggy";
    // NOTE: be careful with the sequence.
    // - related fields must be reset before returning to pool
    // - sp must be released after returning to pool because it owns pool
    _connection_type_for_progressive_read = CONNECTION_TYPE_UNKNOWN;
    _controller_released_socket.store(false, butil::memory_order_relaxed);
    // Reset the write timestamp to make the returned connection live (longer)
    // This is useful for using a fake Socket + SocketConnection impl. to integrate
    // 3rd-party client into bRPC (like MySQL Client).
    _last_writetime_us.store(butil::cpuwide_time_us(), butil::memory_order_relaxed);
    pool->ReturnSocket(this);
    sp->RemoveRefManually();
    return 0;
}

bool Socket::HasSocketPool() const {
    SharedPart* sp = GetSharedPart();
    if (sp != NULL) {
        return sp->socket_pool.load(butil::memory_order_consume) != NULL;
    }
    return false;
}

void Socket::ListPooledSockets(std::vector<SocketId>* out, size_t max_count) {
    out->clear();
    SharedPart* sp = GetSharedPart();
    if (sp == NULL) {
        return;
    }
    SocketPool* pool = sp->socket_pool.load(butil::memory_order_consume);
    if (pool == NULL) {
        return;
    }
    pool->ListSockets(out, max_count);
}

bool Socket::GetPooledSocketStats(int* numfree, int* numinflight) {
    SharedPart* sp = GetSharedPart();
    if (sp == NULL) {
        return false;
    }
    SocketPool* pool = sp->socket_pool.load(butil::memory_order_consume);
    if (pool == NULL) {
        return false;
    }
    *numfree = pool->_numfree.load(butil::memory_order_relaxed);
    *numinflight = pool->_numinflight.load(butil::memory_order_relaxed);
    return true;
}
    
int Socket::GetShortSocket(SocketUniquePtr* short_socket) {
    if (short_socket == NULL) {
        LOG(ERROR) << "short_socket is NULL";
        return -1;
    }
    SocketId id;
    SocketOptions opt;
    opt.remote_side = remote_side();
    opt.user = user();
    opt.on_edge_triggered_events = _on_edge_triggered_events;
    opt.initial_ssl_ctx = _ssl_ctx;
    opt.keytable_pool = _keytable_pool;
    opt.app_connect = _app_connect;
    opt.use_rdma =  (_rdma_ep) ? true : false;
    if (get_client_side_messenger()->Create(opt, &id) != 0 ||
        Socket::Address(id, short_socket) != 0) {
        return -1;
    }
    (*short_socket)->ShareStats(this);
    return 0;
}

int Socket::GetAgentSocket(SocketUniquePtr* out, bool (*checkfn)(Socket*)) {
    SocketId id = _agent_socket_id.load(butil::memory_order_relaxed);
    SocketUniquePtr tmp_sock;
    do {
        if (Socket::Address(id, &tmp_sock) == 0) {
            if (checkfn == NULL || checkfn(tmp_sock.get())) {
                out->swap(tmp_sock);
                return 0;
            }
            tmp_sock->ReleaseAdditionalReference();
        }
        do {
            if (GetShortSocket(&tmp_sock) != 0) {
                LOG(ERROR) << "Fail to get short socket from " << *this;
                return -1;
            }
            if (checkfn == NULL || checkfn(tmp_sock.get())) {
                break;
            }
            tmp_sock->ReleaseAdditionalReference();
        } while (1);

        if (_agent_socket_id.compare_exchange_strong(
                id, tmp_sock->id(), butil::memory_order_acq_rel)) {
            out->swap(tmp_sock);
            return 0;
        }
        tmp_sock->ReleaseAdditionalReference();
        // id was updated, re-address
    } while (1);
}

int Socket::PeekAgentSocket(SocketUniquePtr* out) const {
    SocketId id = _agent_socket_id.load(butil::memory_order_relaxed);
    if (id == INVALID_SOCKET_ID) {
        return -1;
    }
    return Address(id, out);
}

void Socket::GetStat(SocketStat* s) const {
    BAIDU_CASSERT(offsetof(Socket, _preferred_index) >= 64, different_cacheline);
    BAIDU_CASSERT(sizeof(WriteRequest) == 64, sizeof_write_request_is_64);

    SharedPart* sp = GetSharedPart();
    if (sp != NULL && sp->extended_stat != NULL) {
        *s = *sp->extended_stat;
    } else {
        memset(s, 0, sizeof(*s));
    }
}

void Socket::AddInputBytes(size_t bytes) {
    GetOrNewSharedPart()->in_size.fetch_add(bytes, butil::memory_order_relaxed);
}
void Socket::AddInputMessages(size_t count) {
    GetOrNewSharedPart()->in_num_messages.fetch_add(count, butil::memory_order_relaxed);
}
void Socket::CancelUnwrittenBytes(size_t bytes) {
    const int64_t before_minus =
        _unwritten_bytes.fetch_sub(bytes, butil::memory_order_relaxed);
    if (before_minus < (int64_t)bytes + FLAGS_socket_max_unwritten_bytes) {
        _overcrowded = false;
    }
}
void Socket::AddOutputBytes(size_t bytes) {
    GetOrNewSharedPart()->out_size.fetch_add(bytes, butil::memory_order_relaxed);
    _last_writetime_us.store(butil::cpuwide_time_us(),
                             butil::memory_order_relaxed);
    CancelUnwrittenBytes(bytes);
}
void Socket::AddOutputMessages(size_t count) {
    GetOrNewSharedPart()->out_num_messages.fetch_add(count, butil::memory_order_relaxed);
}

SocketId Socket::main_socket_id() const {
    SharedPart* sp = GetSharedPart();
    if (sp) {
        return sp->creator_socket_id;
    }
    return INVALID_SOCKET_ID;
}

void Socket::OnProgressiveReadCompleted() {
    if (is_read_progressive() &&
        (_controller_released_socket.load(butil::memory_order_relaxed) ||
         _controller_released_socket.exchange(
             true, butil::memory_order_relaxed))) {
        if (_connection_type_for_progressive_read == CONNECTION_TYPE_POOLED) {
            ReturnToPool();
        } else if (_connection_type_for_progressive_read == CONNECTION_TYPE_SHORT) {
            SetFailed(EUNUSED, "[%s]Close short connection", __FUNCTION__);
        }
    }
}

std::string Socket::description() const {
    // NOTE: The output should be consistent with operator<<()
    std::string result;
    result.reserve(64);
    butil::string_appendf(&result, "Socket{id=%" PRIu64, id());
    const int saved_fd = fd();
    if (saved_fd >= 0) {
        butil::string_appendf(&result, " fd=%d", saved_fd);
    }
    butil::string_appendf(&result, " addr=%s",
                          butil::endpoint2str(remote_side()).c_str());
    const int local_port = local_side().port;
    if (local_port > 0) {
        butil::string_appendf(&result, ":%d", local_port);
    }
    butil::string_appendf(&result, "} (0x%p)", this);
    return result;
}

SocketSSLContext::SocketSSLContext()
    : raw_ctx(NULL)
{}

SocketSSLContext::~SocketSSLContext() {
    if (raw_ctx) {
        SSL_CTX_free(raw_ctx);
    }
}

} // namespace brpc


namespace std {
ostream& operator<<(ostream& os, const brpc::Socket& sock) {
    // NOTE: The output should be consistent with Socket::description()
    os << "Socket{id=" << sock.id();
    const int fd = sock.fd();
    if (fd >= 0) {
        os << " fd=" << fd;
    }
    os << " addr=" << sock.remote_side();
    const int local_port = sock.local_side().port;
    if (local_port > 0) {
        os << ':' << local_port;
    }
    os << "} (" << (void*)&sock << ')';
    return os;
}
}<|MERGE_RESOLUTION|>--- conflicted
+++ resolved
@@ -1232,13 +1232,8 @@
     // Do not need to check addressable since it will be called by
     // health checker which called `SetFailed' before
     const int expected_val = _epollout_butex->load(butil::memory_order_relaxed);
-<<<<<<< HEAD
     EventDispatcher& edisp = GetGlobalEventDispatcher(fd);
     if (edisp.RegisterEvent(id(), fd, pollin) != 0) {
-=======
-    EventDispatcher& edisp = GetGlobalEventDispatcher(fd, _bthread_tag);
-    if (edisp.AddEpollOut(id(), fd, pollin) != 0) {
->>>>>>> 3d8c0f2e
         return -1;
     }
 
@@ -1313,13 +1308,8 @@
 
         // Add `sockfd' into epoll so that `HandleEpollOutRequest' will
         // be called with `req' when epoll event reaches
-<<<<<<< HEAD
-        if (GetGlobalEventDispatcher(sockfd).
+ if (GetGlobalEventDispatcher(sockfd).
             RegisterEvent(connect_id, sockfd, false) != 0) {
-=======
-        if (GetGlobalEventDispatcher(sockfd, _bthread_tag).AddEpollOut(connect_id, sockfd, false) !=
-            0) {
->>>>>>> 3d8c0f2e
             const int saved_errno = errno;
             PLOG(WARNING) << "Fail to add fd=" << sockfd << " into epoll";
             s->SetFailed(saved_errno, "Fail to add fd=%d into epoll: %s",
@@ -1459,11 +1449,7 @@
     }
     // We've got the right to call user callback
     // The timer will be removed inside destructor of EpollOutRequest
-<<<<<<< HEAD
-    GetGlobalEventDispatcher(req->fd).UnregisterEvent(id(), req->fd, false);
-=======
-    GetGlobalEventDispatcher(req->fd, _bthread_tag).RemoveEpollOut(id(), req->fd, false);
->>>>>>> 3d8c0f2e
+GetGlobalEventDispatcher(req->fd).UnregisterEvent(id(), req->fd, false);
     return req->on_epollout_event(req->fd, error_code, req->data);
 }
 
