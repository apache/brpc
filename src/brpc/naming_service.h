--- conflicted
+++ resolved
@@ -29,24 +29,6 @@
 
 namespace brpc {
 
-<<<<<<< HEAD
-// Representing a server inside a NamingService.
-struct ServerNode {
-    ServerNode() {}
-    ServerNode(butil::ip_t ip, int port, const std::string& tag2)
-        : addr(ip, port), use_rdma(false), tag(tag2) {}
-    ServerNode(const butil::EndPoint& pt, const std::string& tag2)
-        : addr(pt), use_rdma(false), tag(tag2) {}
-    ServerNode(butil::ip_t ip, int port) : addr(ip, port), use_rdma(false) {}
-    explicit ServerNode(const butil::EndPoint& pt) : addr(pt), use_rdma(false) {}
-
-    butil::EndPoint addr;
-    bool use_rdma;
-    std::string tag;
-};
-
-=======
->>>>>>> 3becc728
 // Continuing actions to added/removed servers.
 // NOTE: You don't have to implement this class.
 class NamingServiceActions {
