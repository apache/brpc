--- conflicted
+++ resolved
@@ -29,27 +29,10 @@
 
 namespace brpc {
 
-<<<<<<< HEAD
-// If user init channel by a NamingService object directly, the service name 
-// will be set this default value.
+// If users init channel by passing NamingService object directly, 
+// the service name will be set this default value.
 const std::string kCallerCreatedNamingService("CreatedByUsers");
 
-// Representing a server inside a NamingService.
-struct ServerNode {
-    ServerNode() {}
-    ServerNode(butil::ip_t ip, int port, const std::string& tag2)
-        : addr(ip, port), tag(tag2) {}
-    ServerNode(const butil::EndPoint& pt, const std::string& tag2)
-        : addr(pt), tag(tag2) {}
-    ServerNode(butil::ip_t ip, int port) : addr(ip, port) {}
-    explicit ServerNode(const butil::EndPoint& pt) : addr(pt) {}
-
-    butil::EndPoint addr;
-    std::string tag;
-};
-
-=======
->>>>>>> 5e83f9d6
 // Continuing actions to added/removed servers.
 // NOTE: You don't have to implement this class.
 class NamingServiceActions {
