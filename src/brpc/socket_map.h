// Copyright (c) 2014 Baidu, Inc.
// 
// Licensed under the Apache License, Version 2.0 (the "License");
// you may not use this file except in compliance with the License.
// You may obtain a copy of the License at
// 
//     http://www.apache.org/licenses/LICENSE-2.0
// 
// Unless required by applicable law or agreed to in writing, software
// distributed under the License is distributed on an "AS IS" BASIS,
// WITHOUT WARRANTIES OR CONDITIONS OF ANY KIND, either express or implied.
// See the License for the specific language governing permissions and
// limitations under the License.

// Authors: Ge,Jun (gejun@baidu.com)

#ifndef BRPC_SOCKET_MAP_H
#define BRPC_SOCKET_MAP_H

#include <vector>                             // std::vector
#include "bvar/bvar.h"                        // bvar::PassiveStatus
#include "butil/containers/flat_map.h"        // FlatMap
#include "brpc/socket_id.h"                   // SockdetId
#include "brpc/options.pb.h"                  // ProtocolType
#include "brpc/input_messenger.h"             // InputMessageHandler
#include "brpc/server_node.h"                 // ServerNode

namespace brpc {

// Different signature means that the Channel needs separate sockets.
struct ChannelSignature {
    uint64_t data[2];
    
    ChannelSignature() { Reset(); }
    void Reset() { data[0] = data[1] = 0; }
};

inline bool operator==(const ChannelSignature& s1, const ChannelSignature& s2) {
    return s1.data[0] == s2.data[0] && s1.data[1] == s2.data[1];
}
inline bool operator!=(const ChannelSignature& s1, const ChannelSignature& s2) {
    return !(s1 == s2);
}

// The following fields uniquely define a Socket. In other word,
// Socket can't be shared between 2 different SocketMapKeys
struct SocketMapKey {
<<<<<<< HEAD
    SocketMapKey(const butil::EndPoint& pt, bool rdma = false,
                 ChannelSSLOptions ssl = ChannelSSLOptions(),
                 const Authenticator* auth2 = NULL)
            : peer(pt), use_rdma(rdma), ssl_options(ssl), auth(auth2)
=======
    explicit SocketMapKey(const butil::EndPoint& pt)
        : peer(pt)
>>>>>>> 3becc728
    {}
    SocketMapKey(const butil::EndPoint& pt, const ChannelSignature& cs)
        : peer(pt), channel_signature(cs)
    {}
    SocketMapKey(const ServerNode& sn, const ChannelSignature& cs)
        : peer(sn), channel_signature(cs)
    {}

    ServerNode peer;
    ChannelSignature channel_signature;
};

<<<<<<< HEAD
    butil::EndPoint peer;
    bool use_rdma;
    ChannelSSLOptions ssl_options;
    const Authenticator* auth;
=======
inline bool operator==(const SocketMapKey& k1, const SocketMapKey& k2) {
    return k1.peer == k2.peer && k1.channel_signature == k2.channel_signature;
};

struct SocketMapKeyHasher {
    size_t operator()(const SocketMapKey& key) const {
        size_t h = butil::DefaultHasher<butil::EndPoint>()(key.peer.addr);
        h = h * 101 + butil::DefaultHasher<std::string>()(key.peer.tag);
        h = h * 101 + key.channel_signature.data[1];
        return h;
    }
>>>>>>> 3becc728
};


// Try to share the Socket to `key'. If the Socket does not exist, create one.
// The corresponding SocketId is written to `*id'. If this function returns
// successfully, SocketMapRemove() MUST be called when the Socket is not needed.
// Return 0 on success, -1 otherwise.
int SocketMapInsert(const SocketMapKey& key, SocketId* id,
                    const std::shared_ptr<SocketSSLContext>& ssl_ctx);

inline int SocketMapInsert(const SocketMapKey& key, SocketId* id) {
    std::shared_ptr<SocketSSLContext> empty_ptr;
    return SocketMapInsert(key, id, empty_ptr);
}

// Find the SocketId associated with `key'.
// Return 0 on found, -1 otherwise.
int SocketMapFind(const SocketMapKey& key, SocketId* id);

// Called once when the Socket returned by SocketMapInsert() is not needed.
void SocketMapRemove(const SocketMapKey& key);

// Put all existing Sockets into `ids'
void SocketMapList(std::vector<SocketId>* ids);

// ======================================================================
// The underlying class that can be used otherwhere for mapping endpoints
// to sockets.

// SocketMap creates sockets on-demand by calling this object.
class SocketCreator {
public:
    virtual ~SocketCreator() {}
    virtual int CreateSocket(const SocketOptions& opt, SocketId* id) = 0;
};

struct SocketMapOptions {
    // Constructed with default options.
    SocketMapOptions();
    
    // For creating sockets by need. Owned and deleted by SocketMap.
    // Default: NULL (must be set by user).
    SocketCreator* socket_creator;

    // Initial size of the map (proper size reduces number of resizes)
    // Default: 1024
    size_t suggested_map_size;
    
    // Pooled connections without data transmission for so many seconds will
    // be closed. No effect for non-positive values.
    // If idle_timeout_second_dynamic is not NULL, use the dereferenced value
    // each time instead of idle_timeout_second.
    // Default: 0 (disabled)
    const int* idle_timeout_second_dynamic;
    int idle_timeout_second;

    // Defer close of connections for so many seconds even if the connection
    // is not used by anyone. Close immediately for non-positive values.
    // If defer_close_second_dynamic is not NULL, use the dereferenced value
    // each time instead of defer_close_second.
    // Default: 0 (disabled)
    const int* defer_close_second_dynamic;
    int defer_close_second;
};

// Share sockets to the same EndPoint.
class SocketMap {
public:
    SocketMap();
    ~SocketMap();
    int Init(const SocketMapOptions&);
    int Insert(const SocketMapKey& key, SocketId* id,
               const std::shared_ptr<SocketSSLContext>& ssl_ctx);
    int Insert(const SocketMapKey& key, SocketId* id) {
        std::shared_ptr<SocketSSLContext> empty_ptr;
        return Insert(key, id, empty_ptr);
    }

    void Remove(const SocketMapKey& key, SocketId expected_id);
    int Find(const SocketMapKey& key, SocketId* id);
    void List(std::vector<SocketId>* ids);
    void List(std::vector<butil::EndPoint>* pts);
    const SocketMapOptions& options() const { return _options; }

private:
    void RemoveInternal(const SocketMapKey& key, SocketId id,
                        bool remove_orphan);
    void ListOrphans(int64_t defer_us, std::vector<SocketMapKey>* out);
    void WatchConnections();
    static void* RunWatchConnections(void*);
    void Print(std::ostream& os);
    static void PrintSocketMap(std::ostream& os, void* arg);

private:
    struct SingleConnection {
        int ref_count;
        Socket* socket;
        int64_t no_ref_us;
    };

    // TODO: When RpcChannels connecting to one EndPoint are frequently created
    //       and destroyed, a single map+mutex may become hot-spots.
    typedef butil::FlatMap<SocketMapKey, SingleConnection,
                           SocketMapKeyHasher> Map;
    SocketMapOptions _options;
    butil::Mutex _mutex;
    Map _map;
    bool _exposed_in_bvar;
    bvar::PassiveStatus<std::string>* _this_map_bvar;
    bool _has_close_idle_thread;
    bthread_t _close_idle_thread;
};

} // namespace brpc

#endif  // BRPC_SOCKET_MAP_H<|MERGE_RESOLUTION|>--- conflicted
+++ resolved
@@ -45,15 +45,8 @@
 // The following fields uniquely define a Socket. In other word,
 // Socket can't be shared between 2 different SocketMapKeys
 struct SocketMapKey {
-<<<<<<< HEAD
-    SocketMapKey(const butil::EndPoint& pt, bool rdma = false,
-                 ChannelSSLOptions ssl = ChannelSSLOptions(),
-                 const Authenticator* auth2 = NULL)
-            : peer(pt), use_rdma(rdma), ssl_options(ssl), auth(auth2)
-=======
     explicit SocketMapKey(const butil::EndPoint& pt)
         : peer(pt)
->>>>>>> 3becc728
     {}
     SocketMapKey(const butil::EndPoint& pt, const ChannelSignature& cs)
         : peer(pt), channel_signature(cs)
@@ -66,12 +59,6 @@
     ChannelSignature channel_signature;
 };
 
-<<<<<<< HEAD
-    butil::EndPoint peer;
-    bool use_rdma;
-    ChannelSSLOptions ssl_options;
-    const Authenticator* auth;
-=======
 inline bool operator==(const SocketMapKey& k1, const SocketMapKey& k2) {
     return k1.peer == k2.peer && k1.channel_signature == k2.channel_signature;
 };
@@ -83,7 +70,6 @@
         h = h * 101 + key.channel_signature.data[1];
         return h;
     }
->>>>>>> 3becc728
 };
 
 
@@ -92,11 +78,24 @@
 // successfully, SocketMapRemove() MUST be called when the Socket is not needed.
 // Return 0 on success, -1 otherwise.
 int SocketMapInsert(const SocketMapKey& key, SocketId* id,
-                    const std::shared_ptr<SocketSSLContext>& ssl_ctx);
+                    const std::shared_ptr<SocketSSLContext>& ssl_ctx,
+                    bool use_rdma);
 
 inline int SocketMapInsert(const SocketMapKey& key, SocketId* id) {
     std::shared_ptr<SocketSSLContext> empty_ptr;
-    return SocketMapInsert(key, id, empty_ptr);
+    return SocketMapInsert(key, id, empty_ptr, false);
+}
+
+inline int SocketMapInsert(const SocketMapKey& key, SocketId* id,
+                           bool use_rdma) {
+    std::shared_ptr<SocketSSLContext> empty_ptr;
+    return SocketMapInsert(key, id, empty_ptr, use_rdma);
+}
+
+inline int SocketMapInsert(const SocketMapKey& key, SocketId* id,
+                           const std::shared_ptr<SocketSSLContext>& ssl_ctx) {
+    std::shared_ptr<SocketSSLContext> empty_ptr;
+    return SocketMapInsert(key, id, ssl_ctx, false);
 }
 
 // Find the SocketId associated with `key'.
@@ -156,10 +155,21 @@
     ~SocketMap();
     int Init(const SocketMapOptions&);
     int Insert(const SocketMapKey& key, SocketId* id,
-               const std::shared_ptr<SocketSSLContext>& ssl_ctx);
+               const std::shared_ptr<SocketSSLContext>& ssl_ctx,
+               bool use_rdma);
     int Insert(const SocketMapKey& key, SocketId* id) {
         std::shared_ptr<SocketSSLContext> empty_ptr;
-        return Insert(key, id, empty_ptr);
+        return Insert(key, id, empty_ptr, false);
+    }
+    int Insert(const SocketMapKey& key, SocketId* id,
+               bool use_rdma) {
+        std::shared_ptr<SocketSSLContext> empty_ptr;
+        return Insert(key, id, empty_ptr, use_rdma);
+    }
+    int Insert(const SocketMapKey& key, SocketId* id,
+               const std::shared_ptr<SocketSSLContext>& ssl_ctx) {
+        std::shared_ptr<SocketSSLContext> empty_ptr;
+        return Insert(key, id, ssl_ctx, false);
     }
 
     void Remove(const SocketMapKey& key, SocketId expected_id);
