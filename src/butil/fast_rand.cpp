// Licensed to the Apache Software Foundation (ASF) under one
// or more contributor license agreements.  See the NOTICE file
// distributed with this work for additional information
// regarding copyright ownership.  The ASF licenses this file
// to you under the Apache License, Version 2.0 (the
// "License"); you may not use this file except in compliance
// with the License.  You may obtain a copy of the License at
//
//   http://www.apache.org/licenses/LICENSE-2.0
//
// Unless required by applicable law or agreed to in writing,
// software distributed under the License is distributed on an
// "AS IS" BASIS, WITHOUT WARRANTIES OR CONDITIONS OF ANY
// KIND, either express or implied.  See the License for the
// specific language governing permissions and limitations
// under the License.

// Author: Ge,Jun (gejun@baidu.com)
// Date: Thu Dec 31 13:35:39 CST 2015

#include <limits>          // numeric_limits
#include <math.h>
#include "butil/basictypes.h"
#include "butil/macros.h"
#include "butil/time.h"     // gettimeofday_us()
#include "butil/fast_rand.h"

namespace butil {

// This state can be seeded with any value.
typedef uint64_t SplitMix64Seed;

// A very fast generator passing BigCrush. Due to its 64-bit state, it's
// solely for seeding xorshift128+.
inline uint64_t splitmix64_next(SplitMix64Seed* seed) {
    uint64_t z = (*seed += UINT64_C(0x9E3779B97F4A7C15));
    z = (z ^ (z >> 30)) * UINT64_C(0xBF58476D1CE4E5B9);
    z = (z ^ (z >> 27)) * UINT64_C(0x94D049BB133111EB);
    return z ^ (z >> 31);
}

// xorshift128+ is the fastest generator passing BigCrush without systematic
// failures
inline uint64_t xorshift128_next(FastRandSeed* seed) {
    uint64_t s1 = seed->s[0];
    const uint64_t s0 = seed->s[1];
    seed->s[0] = s0;
    s1 ^= s1 << 23; // a
    seed->s[1] = s1 ^ s0 ^ (s1 >> 18) ^ (s0 >> 5); // b, c
    return seed->s[1] + s0;
}

// seed xorshift128+ with splitmix64.
void init_fast_rand_seed(FastRandSeed* seed) {
    SplitMix64Seed seed4seed = butil::gettimeofday_us();
    seed->s[0] = splitmix64_next(&seed4seed);
    seed->s[1] = splitmix64_next(&seed4seed);
}

inline uint64_t fast_rand_impl(uint64_t range, FastRandSeed* seed) {
    // Separating uint64_t values into following intervals:
    //   [0,range-1][range,range*2-1] ... [uint64_max/range*range,uint64_max]
    // If the generated 64-bit random value falls into any interval except the
    // last one, the probability of taking any value inside [0, range-1] is
    // same. If the value falls into last interval, we retry the process until
    // the value falls into other intervals. If min/max are limited to 32-bits,
    // the retrying is rare. The amortized retrying count at maximum is 1 when 
    // range equals 2^32. A corner case is that even if the range is power of
    // 2(e.g. min=0 max=65535) in which case the retrying can be avoided, we
    // still retry currently. The reason is just to keep the code simpler
    // and faster for most cases.
    const uint64_t div = std::numeric_limits<uint64_t>::max() / range;
    uint64_t result;
    do {
        result = xorshift128_next(seed) / div;
    } while (result >= range);
    return result;
}

// Seeds for different threads are stored separately in thread-local storage.
static __thread FastRandSeed _tls_seed = { { 0, 0 } };

// True if the seed is (probably) uninitialized. There's definitely false
// positive, but it's OK for us.
inline bool need_init(const FastRandSeed& seed) {
    return seed.s[0] == 0 && seed.s[1] == 0;
}

uint64_t fast_rand() {
    if (need_init(_tls_seed)) {
        init_fast_rand_seed(&_tls_seed);
    }
    return xorshift128_next(&_tls_seed);
}

uint64_t fast_rand(FastRandSeed* seed) {
    return xorshift128_next(seed);
}

uint64_t fast_rand_less_than(uint64_t range) {
    if (range == 0) {
        return 0;
    }
    if (need_init(_tls_seed)) {
        init_fast_rand_seed(&_tls_seed);
    }
    return fast_rand_impl(range, &_tls_seed);
}

int64_t fast_rand_in_64(int64_t min, int64_t max) {
    if (need_init(_tls_seed)) {
        init_fast_rand_seed(&_tls_seed);
    }
    if (min >= max) {
        if (min == max) {
            return min;
        }
        const int64_t tmp = min;
        min = max;
        max = tmp;
    }
    int64_t range = max - min + 1;
    if (range == 0) {
        // max = INT64_MAX, min = INT64_MIN
        return (int64_t)xorshift128_next(&_tls_seed);
    }
    return min + (int64_t)fast_rand_impl(max - min + 1, &_tls_seed);
}

uint64_t fast_rand_in_u64(uint64_t min, uint64_t max) {
    if (need_init(_tls_seed)) {
        init_fast_rand_seed(&_tls_seed);
    }
    if (min >= max) {
        if (min == max) {
            return min;
        }
        const uint64_t tmp = min;
        min = max;
        max = tmp;
    }
    uint64_t range = max - min + 1;
    if (range == 0) {
        // max = UINT64_MAX, min = UINT64_MIN
        return xorshift128_next(&_tls_seed);
    }
    return min + fast_rand_impl(range, &_tls_seed);
}

inline double fast_rand_double(FastRandSeed* seed) {
    // Copied from rand_util.cc
    COMPILE_ASSERT(std::numeric_limits<double>::radix == 2, otherwise_use_scalbn);
    static const int kBits = std::numeric_limits<double>::digits;
    uint64_t random_bits = xorshift128_next(seed) & ((UINT64_C(1) << kBits) - 1);
    double result = ldexp(static_cast<double>(random_bits), -1 * kBits);
    return result;
}

double fast_rand_double() {
    if (need_init(_tls_seed)) {
        init_fast_rand_seed(&_tls_seed);
    }
    return fast_rand_double(&_tls_seed);
}

<<<<<<< HEAD
void fast_rand_bytes(void* addr, uint64_t len) {
    uint64_t offset = 0;
    while (offset < len) {
        uint64_t rand_num = butil::fast_rand();
        char* rand_str = (char*)(&rand_num);
        uint64_t current_len = sizeof(uint64_t) < (len - offset) ?
                               sizeof(uint64_t) : (len - offset);
        memcpy((char*)addr + offset, rand_str, current_len);
        offset += current_len;
=======
void fast_rand_bytes(void* output, size_t output_length) {
    const size_t n = output_length / 8;
    for (size_t i = 0; i < n; ++i) {
        static_cast<uint64_t*>(output)[i] = fast_rand();
    }
    const size_t m = output_length - n * 8;
    if (m) {
        uint8_t* p = static_cast<uint8_t*>(output) + n * 8;
        uint64_t r = fast_rand();
        for (size_t i = 0; i < m; ++i) {
            p[i] = (r & 0xFF);
            r = (r >> 8);
        }
>>>>>>> e09b620d
    }
}

}  // namespace butil<|MERGE_RESOLUTION|>--- conflicted
+++ resolved
@@ -163,17 +163,6 @@
     return fast_rand_double(&_tls_seed);
 }
 
-<<<<<<< HEAD
-void fast_rand_bytes(void* addr, uint64_t len) {
-    uint64_t offset = 0;
-    while (offset < len) {
-        uint64_t rand_num = butil::fast_rand();
-        char* rand_str = (char*)(&rand_num);
-        uint64_t current_len = sizeof(uint64_t) < (len - offset) ?
-                               sizeof(uint64_t) : (len - offset);
-        memcpy((char*)addr + offset, rand_str, current_len);
-        offset += current_len;
-=======
 void fast_rand_bytes(void* output, size_t output_length) {
     const size_t n = output_length / 8;
     for (size_t i = 0; i < n; ++i) {
@@ -187,7 +176,6 @@
             p[i] = (r & 0xFF);
             r = (r >> 8);
         }
->>>>>>> e09b620d
     }
 }
 
