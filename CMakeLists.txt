--- conflicted
+++ resolved
@@ -5,6 +5,7 @@
 option(DEBUG "Print debug logs" OFF)
 option(WITH_DEBUG_SYMBOLS "With debug symbols" ON)
 option(WITH_THRIFT "With thrift framed protocol supported" OFF)
+option(WITH_RDMA "With RDMA supported" OFF)
 option(BUILD_UNIT_TESTS "Whether to build unit tests" OFF)
 option(DOWNLOAD_GTEST "Download and build a fresh copy of \
                             googletest. Requires Internet access." ON)
@@ -34,17 +35,6 @@
     message(WARNING "You are using an unsupported compiler! Compilation has only been tested with Clang and GCC.")
 endif()
 
-<<<<<<< HEAD
-option(WITH_GLOG "With glog" OFF)
-option(DEBUG "Print debug logs" OFF)
-option(WITH_DEBUG_SYMBOLS "With debug symbols" ON)
-option(WITH_THRIFT "With thrift framed protocol supported" OFF)
-option(BRPC_WITH_THRIFT "With thrift framed protocol supported" OFF)
-option(BRPC_WITH_RDMA "Whether to build brpc with RDMA" OFF)
-option(BUILD_UNIT_TESTS "Whether to build unit tests" OFF)
-
-=======
->>>>>>> e09b620d
 set(WITH_GLOG_VAL "0")
 if(WITH_GLOG)
     set(WITH_GLOG_VAL "1")
@@ -158,7 +148,7 @@
     message(FATAL_ERROR "Fail to find protoc lib")
 endif()
 
-if(BRPC_WITH_RDMA)
+if(WITH_RDMA)
     find_path(BOOST_INCLUDE_PATH NAMES boost/lockfree/spsc_queue.hpp)
     if(NOT BOOST_INCLUDE_PATH)
         message(FATAL_ERROR "Fail to find boost spsc_queue")
@@ -395,12 +385,9 @@
                 brpc/policy/mongo.proto
                 brpc/trackme.proto
                 brpc/streaming_rpc_meta.proto
-<<<<<<< HEAD
+                brpc/proto_base.proto
                 brpc/rdma_health.proto
                 brpc/rdma_traffic_control.proto)
-=======
-                brpc/proto_base.proto)
->>>>>>> e09b620d
 file(MAKE_DIRECTORY ${PROJECT_BINARY_DIR}/output/include/brpc)
 set(PROTOC_FLAGS ${PROTOC_FLAGS} -I${PROTOBUF_INCLUDE_DIR})
 compile_proto(PROTO_HDRS PROTO_SRCS ${PROJECT_BINARY_DIR}
