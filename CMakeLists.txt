--- conflicted
+++ resolved
@@ -40,11 +40,7 @@
     cmake_policy(SET CMP0042 NEW)
 endif()
 
-<<<<<<< HEAD
-set(BRPC_VERSION 1.14.0)
-=======
 set(BRPC_VERSION 1.14.1)
->>>>>>> 9049685d
 
 SET(CPACK_GENERATOR "DEB")
 SET(CPACK_DEBIAN_PACKAGE_MAINTAINER "brpc authors")
