// brpc - A framework to host and access services throughout Baidu.
// Copyright (c) 2014 Baidu, Inc.

// Date: Sun Jul 13 15:04:18 CST 2014

#include <sys/epoll.h>
#include <sys/types.h>
#include <sys/socket.h>
#include <map>
#include <gtest/gtest.h>
#include "bthread/bthread.h"
#include "butil/gperftools_profiler.h"
#include "butil/time.h"
#include "butil/fast_rand.h"
#include "butil/containers/doubly_buffered_data.h"
#include "brpc/describable.h"
#include "brpc/socket.h"
#include "butil/strings/string_number_conversions.h"
#include "brpc/excluded_servers.h" 
#include "brpc/policy/weighted_round_robin_load_balancer.h"
#include "brpc/policy/round_robin_load_balancer.h"
#include "brpc/policy/randomized_load_balancer.h"
#include "brpc/policy/primary_load_balancer.h"
#include "brpc/policy/locality_aware_load_balancer.h"
#include "brpc/policy/consistent_hashing_load_balancer.h"
#include "brpc/policy/hasher.h"

DECLARE_int32(primary_lb_check_interval_us);
DECLARE_int32(primary_lb_failure_window_s);
DECLARE_int32(primary_lb_failure_count_threshold);

namespace brpc {
namespace policy {
extern uint32_t CRCHash32(const char *key, size_t len);
}}

namespace {
void initialize_random() {
    srand(time(0));
}
pthread_once_t initialize_random_control = PTHREAD_ONCE_INIT;

class LoadBalancerTest : public ::testing::Test{
protected:
    LoadBalancerTest(){
        pthread_once(&initialize_random_control, initialize_random);
    };
    virtual ~LoadBalancerTest(){};
    virtual void SetUp() {
    };
    virtual void TearDown() {
    };
};

size_t TLS_ctor = 0;
size_t TLS_dtor = 0;
struct TLS {
    TLS() {
        ++TLS_ctor;
    }
    ~TLS() {
        ++TLS_dtor;
    }

};

struct Foo {
    Foo() : x(0) {}
    int x;
};

bool AddN(Foo& f, int n) {
    f.x += n;
    return true;
}

TEST_F(LoadBalancerTest, doubly_buffered_data) {
    const size_t old_TLS_ctor = TLS_ctor;
    const size_t old_TLS_dtor = TLS_dtor;
    {
        butil::DoublyBufferedData<Foo, TLS> d2;
        butil::DoublyBufferedData<Foo, TLS>::ScopedPtr ptr;
        d2.Read(&ptr);
        ASSERT_EQ(old_TLS_ctor + 1, TLS_ctor);
    }
    ASSERT_EQ(old_TLS_ctor + 1, TLS_ctor);
    ASSERT_EQ(old_TLS_dtor + 1, TLS_dtor);

    butil::DoublyBufferedData<Foo> d;
    {
        butil::DoublyBufferedData<Foo>::ScopedPtr ptr;
        ASSERT_EQ(0, d.Read(&ptr));
        ASSERT_EQ(0, ptr->x);
    }
    {
        butil::DoublyBufferedData<Foo>::ScopedPtr ptr;
        ASSERT_EQ(0, d.Read(&ptr));
        ASSERT_EQ(0, ptr->x);
    }

    d.Modify(AddN, 10);
    {
        butil::DoublyBufferedData<Foo>::ScopedPtr ptr;
        ASSERT_EQ(0, d.Read(&ptr));
        ASSERT_EQ(10, ptr->x);
    }
}

typedef brpc::policy::LocalityAwareLoadBalancer LALB;

static void ValidateWeightTree(
    std::vector<LALB::ServerInfo> & weight_tree) {
    std::vector<int64_t> weight_sum;
    weight_sum.resize(weight_tree.size());
    for (ssize_t i = weight_tree.size() - 1; i >= 0; --i) {
        const size_t left_child = i * 2 + 1;
        const size_t right_child = i * 2 + 2;
        weight_sum[i] = weight_tree[i].weight->volatile_value();
        if (left_child < weight_sum.size()) {
            weight_sum[i] += weight_sum[left_child];
        }
        if (right_child < weight_sum.size()) {
            weight_sum[i] += weight_sum[right_child];
        }
    }
    for (size_t i = 0; i < weight_tree.size(); ++i) {
        const int64_t left = weight_tree[i].left->load(butil::memory_order_relaxed);
        size_t left_child = i * 2 + 1;
        if (left_child < weight_tree.size()) {
            ASSERT_EQ(weight_sum[left_child], left) << "i=" << i;
        } else {
            ASSERT_EQ(0, left);
        }
    }
}

static void ValidateLALB(LALB& lalb, size_t N) {
    LALB::Servers* d = lalb._db_servers._data;
    for (size_t R = 0; R < 2; ++R) {
        ASSERT_EQ(d[R].weight_tree.size(), N);
        ASSERT_EQ(d[R].server_map.size(), N);
    }
    ASSERT_EQ(lalb._left_weights.size(), N);
    int64_t total = 0;
    for (size_t i = 0; i < N; ++i) {
        ASSERT_EQ(d[0].weight_tree[i].server_id, d[1].weight_tree[i].server_id);
        ASSERT_EQ(d[0].weight_tree[i].weight, d[1].weight_tree[i].weight);
        for (size_t R = 0; R < 2; ++R) {
            ASSERT_EQ((int64_t*)d[R].weight_tree[i].left, &lalb._left_weights[i]);
            size_t* pindex = d[R].server_map.seek(d[R].weight_tree[i].server_id);
            ASSERT_TRUE(pindex != NULL && *pindex == i);
        }
        total += d[0].weight_tree[i].weight->volatile_value();
    }
    ValidateWeightTree(d[0].weight_tree);
    ASSERT_EQ(total, lalb._total.load());
}

TEST_F(LoadBalancerTest, la_sanity) {
    LALB lalb;
    ASSERT_EQ(0, lalb._total.load());
    std::vector<brpc::ServerId> ids;
    const size_t N = 256;
    size_t cur_count = 0;

    for (int REP = 0; REP < 5; ++REP) {
        const size_t before_adding = cur_count;
        for (; cur_count < N; ++cur_count) {
            char addr[32];
            snprintf(addr, sizeof(addr), "192.168.1.%d:8080", (int)cur_count);
            butil::EndPoint dummy;
            ASSERT_EQ(0, str2endpoint(addr, &dummy));
            brpc::ServerId id(8888);
            brpc::SocketOptions options;
            options.remote_side = dummy;
            ASSERT_EQ(0, brpc::Socket::Create(options, &id.id));
            ids.push_back(id);
            ASSERT_TRUE(lalb.AddServer(id));
        }
        std::cout << "Added " << cur_count - before_adding << std::endl;
        ValidateLALB(lalb, cur_count);

        const size_t before_removal = cur_count;
        std::random_shuffle(ids.begin(), ids.end());
        for (size_t i = 0; i < N / 2; ++i) {
            const brpc::ServerId id = ids.back();
            ids.pop_back();
            --cur_count;
            ASSERT_TRUE(lalb.RemoveServer(id)) << "i=" << i;
            ASSERT_EQ(0, brpc::Socket::SetFailed(id.id));
        }
        std::cout << "Removed " << before_removal - cur_count << std::endl;
        ValidateLALB(lalb, cur_count);
    }
    
    for (size_t i = 0; i < ids.size(); ++i) {
        ASSERT_EQ(0, brpc::Socket::SetFailed(ids[i].id));
    }
}

typedef std::map<brpc::SocketId, int> CountMap;
volatile bool global_stop = false;

struct SelectArg {
    brpc::LoadBalancer *lb;
    uint32_t (*hash)(const void*, size_t);
};

void* select_server(void* arg) {
    SelectArg *sa = (SelectArg *)arg;
    brpc::LoadBalancer* c = sa->lb;
    brpc::SocketUniquePtr ptr;
    CountMap *selected_count = new CountMap;
    brpc::LoadBalancer::SelectIn in = { 0, false, false, 0u, NULL };
    brpc::LoadBalancer::SelectOut out(&ptr);
    uint32_t rand_seed = rand();
    if (sa->hash) {
        uint32_t rd = ++rand_seed;
        in.has_request_code = true;
        in.request_code = sa->hash((const char *)&rd, sizeof(uint32_t));
    }
    int ret = 0;
    while (!global_stop && (ret = c->SelectServer(in, &out)) == 0) {
        if (sa->hash) {
            uint32_t rd = ++rand_seed;
            in.has_request_code = true;
            in.request_code = sa->hash((const char *)&rd, sizeof(uint32_t));
        }
        ++(*selected_count)[ptr->id()];
    }
    LOG_IF(INFO, ret != 0) << "select_server[" << pthread_self()
                            << "] quits before of " << berror(ret);
    return selected_count;
}

brpc::SocketId recycled_sockets[1024];
butil::atomic<size_t> nrecycle(0);
class SaveRecycle : public brpc::SocketUser {
    void BeforeRecycle(brpc::Socket* s) {
        recycled_sockets[nrecycle.fetch_add(1, butil::memory_order_relaxed)] = s->id();
        delete this;
    }
};

TEST_F(LoadBalancerTest, update_while_selection) {
    for (size_t round = 0; round < 5; ++round) {
        brpc::LoadBalancer* lb = NULL;
        SelectArg sa = { NULL, NULL};
        bool is_lalb = false;
        if (round == 0) {
            lb = new brpc::policy::RoundRobinLoadBalancer;
        } else if (round == 1) {
            lb = new brpc::policy::RandomizedLoadBalancer;
        } else if (round == 2) {
            lb = new LALB;
            is_lalb = true;
        } else if (round == 3) {
            lb = new brpc::policy::WeightedRoundRobinLoadBalancer;
        } else {
            lb = new brpc::policy::ConsistentHashingLoadBalancer(
                        ::brpc::policy::MurmurHash32);
            sa.hash = ::brpc::policy::MurmurHash32;
        }
        sa.lb = lb;

        // Accessing empty lb should result in error.
        brpc::SocketUniquePtr ptr;
        brpc::LoadBalancer::SelectIn in = { 0, false, true, 0, NULL };
        brpc::LoadBalancer::SelectOut out(&ptr);
        ASSERT_EQ(ENODATA, lb->SelectServer(in, &out));

        nrecycle = 0;
        global_stop = false;
        pthread_t th[8];
        std::vector<brpc::ServerId> ids;
        brpc::SocketId wrr_sid_logoff = -1;
        for (int i = 0; i < 256; ++i) {
            char addr[32];
            snprintf(addr, sizeof(addr), "192.%d.1.%d:8080", i, i);
            butil::EndPoint dummy;
            ASSERT_EQ(0, str2endpoint(addr, &dummy));
            brpc::ServerId id(8888);
            if (3 == round) {
                if (i < 255) {
                    id.tag = "1";
                } else {
                    id.tag = "200000000";
                }
            }
            brpc::SocketOptions options;
            options.remote_side = dummy;
            options.user = new SaveRecycle;
            ASSERT_EQ(0, brpc::Socket::Create(options, &id.id));
            ids.push_back(id);
            ASSERT_TRUE(lb->AddServer(id));
            if (round == 3 && i == 255) {
                wrr_sid_logoff = id.id;
                // In case of wrr, set 255th socket with huge weight logoff.
                brpc::SocketUniquePtr ptr;
                ASSERT_EQ(0, brpc::Socket::Address(id.id, &ptr));
                ptr->SetLogOff();
            }
        }
        std::cout << "Time " << butil::class_name_str(*lb) << " ..." << std::endl;
        butil::Timer tm;
        tm.start();
        for (size_t i = 0; i < ARRAY_SIZE(th); ++i) {
            ASSERT_EQ(0, pthread_create(&th[i], NULL, select_server, &sa));
        }
        std::vector<brpc::ServerId> removed;
        const size_t REP = 200;
        for (size_t k = 0; k < REP; ++k) {
            if (round != 3) {
                removed = ids;
            } else {
                removed.assign(ids.begin(), ids.begin() + 255);
            }
            std::random_shuffle(removed.begin(), removed.end());
            removed.pop_back();
            ASSERT_EQ(removed.size(), lb->RemoveServersInBatch(removed));
            ASSERT_EQ(removed.size(), lb->AddServersInBatch(removed));
            // // 1: Don't remove first server, otherwise select_server would quit.
            // for (size_t i = 1/*1*/; i < removed.size(); ++i) {
            //    ASSERT_TRUE(lb->RemoveServer(removed[i]));
            // }
            // for (size_t i = 1; i < removed.size(); ++i) {
            //    ASSERT_TRUE(lb->AddServer(removed[i]));
            // }
            if (is_lalb) {
                LALB* lalb = (LALB*)lb;
                ValidateLALB(*lalb, ids.size());
                ASSERT_GT(lalb->_total.load(), 0);
            }
        }
        global_stop = true;
        LOG(INFO) << "Stop all...";
        
        void* retval[ARRAY_SIZE(th)];
        for (size_t i = 0; i < ARRAY_SIZE(th); ++i) {
            ASSERT_EQ(0, pthread_join(th[i], &retval[i]));
        }
        tm.stop();
        
        CountMap total_count;
        for (size_t i = 0; i < ARRAY_SIZE(th); ++i) {
            CountMap* selected_count = (CountMap*)retval[i];
            size_t count = 0;
            for (CountMap::const_iterator it = selected_count->begin();
                 it != selected_count->end(); ++it) {
                total_count[it->first] += it->second;
                count += it->second;
            }
            delete selected_count;

            std::cout << "thread " << i << " selected "
                      << count * 1000000L / tm.u_elapsed() << " times/s"
                      << std::endl;
        }
        size_t id_num = ids.size();
        if (round == 3) {
            // Do not include the logoff socket.
            id_num -= 1;
        }
        ASSERT_EQ(id_num, total_count.size());
        for (size_t i = 0; i < id_num; ++i) {
            ASSERT_NE(0, total_count[ids[i].id]) << "i=" << i;
            std::cout << i << "=" << total_count[ids[i].id] << " ";
        }
        std::cout << std::endl;
        
        for (size_t i = 0; i < id_num; ++i) {
            ASSERT_EQ(0, brpc::Socket::SetFailed(ids[i].id));
        }
        ASSERT_EQ(ids.size(), nrecycle);
        brpc::SocketId id = -1;
        for (size_t i = 0; i < ids.size(); ++i) {
            id = recycled_sockets[i];
            if (id != wrr_sid_logoff) {
                ASSERT_EQ(1UL, total_count.erase(id));
            } else {
                ASSERT_EQ(0UL, total_count.erase(id));
            }
        }
        delete lb;
    }
}

TEST_F(LoadBalancerTest, fairness) {
    for (size_t round = 0; round < 6; ++round) {
        brpc::LoadBalancer* lb = NULL;
        SelectArg sa = { NULL, NULL};
        if (round == 0) {
            lb = new brpc::policy::RoundRobinLoadBalancer;
        } else if (round == 1) {
            lb = new brpc::policy::RandomizedLoadBalancer;
        } else if (round == 2) {
            lb = new LALB;
        } else if (3 == round || 4 == round) {
            lb = new brpc::policy::WeightedRoundRobinLoadBalancer;
        } else {
            lb = new brpc::policy::ConsistentHashingLoadBalancer(
                    brpc::policy::MurmurHash32);
            sa.hash = brpc::policy::MurmurHash32;
        }
        sa.lb = lb;
        
        std::string lb_name = butil::class_name_str(*lb);
        // Remove namespace
        size_t ns_pos = lb_name.find_last_of(':');
        if (ns_pos != std::string::npos) {
            lb_name = lb_name.substr(ns_pos + 1);
        }

        nrecycle = 0;
        global_stop = false;
        pthread_t th[8];
        std::vector<brpc::ServerId> ids;
        for (int i = 0; i < 256; ++i) {
            char addr[32];
            snprintf(addr, sizeof(addr), "192.168.1.%d:8080", i);
            butil::EndPoint dummy;
            ASSERT_EQ(0, str2endpoint(addr, &dummy));
            brpc::ServerId id(8888);
            if (3 == round) {
                id.tag = "100";
            } else if (4 == round) {
                if ( i % 50 == 0) {
                    id.tag = std::to_string(i*2 + butil::fast_rand_less_than(40) + 80); 
                } else {
                    id.tag = std::to_string(butil::fast_rand_less_than(40) + 80);
                }
            }
            brpc::SocketOptions options;
            options.remote_side = dummy;
            options.user = new SaveRecycle;
            ASSERT_EQ(0, brpc::Socket::Create(options, &id.id));
            ids.push_back(id);
            lb->AddServer(id);
        }

        for (size_t i = 0; i < ARRAY_SIZE(th); ++i) {
            ASSERT_EQ(0, pthread_create(&th[i], NULL, select_server, &sa));
        }
        bthread_usleep(10000);
        ProfilerStart((lb_name + ".prof").c_str());
        bthread_usleep(300000);
        ProfilerStop();

        global_stop = true;
        
        CountMap total_count;
        for (size_t i = 0; i < ARRAY_SIZE(th); ++i) {
            void* retval;
            ASSERT_EQ(0, pthread_join(th[i], &retval));
            CountMap* selected_count = (CountMap*)retval;
            ASSERT_TRUE(selected_count);
            int first_count = 0;
            for (CountMap::const_iterator it = selected_count->begin();
                 it != selected_count->end(); ++it) {
                if (round == 0) {
                    if (first_count == 0) {
                        first_count = it->second;
                    } else {
                        // Load is not ensured to be fair inside each thread
                        // ASSERT_LE(abs(first_count - it->second), 1);
                    }
                }
                total_count[it->first] += it->second;
            }
            delete selected_count;
        }
        ASSERT_EQ(ids.size(), total_count.size());
        size_t count_sum = 0;
        size_t count_squared_sum = 0;
        std::cout << lb_name << ':' << '\n';
        for (size_t i = 0; i < ids.size(); ++i) {
            size_t count = total_count[ids[i].id];
            ASSERT_NE(0ul, count) << "i=" << i;
            std::cout << i << '=' << count << ' ';
            count_sum += count;
            count_squared_sum += count * count;
        }

        if (round != 3 && round !=4) { 
            for (size_t i = 0; i < ids.size(); ++i) {
                size_t count = total_count[ids[i].id];
                ASSERT_NE(0ul, count) << "i=" << i;
                std::cout << i << '=' << count << ' ';
                count_sum += count;
                count_squared_sum += count * count;
            }  
 
            std::cout << '\n'
                      << ": average=" << count_sum/ids.size()
                      << " deviation=" << sqrt(count_squared_sum * ids.size() 
                          - count_sum * count_sum) / ids.size() << std::endl;
        } else { // for weighted round robin load balancer
            std::cout << "configured weight: " << std::endl;
            std::ostringstream os;
            brpc::DescribeOptions opt;
            lb->Describe(os, opt);
            std::cout << os.str() << std::endl;
            double scaling_count_sum = 0.0;
            double scaling_count_squared_sum = 0.0;
            for (size_t i = 0; i < ids.size(); ++i) {
                size_t count = total_count[ids[i].id];
                ASSERT_NE(0ul, count) << "i=" << i;
                std::cout << i << '=' << count << ' ';
                double scaling_count = static_cast<double>(count) / std::stoi(ids[i].tag);
                scaling_count_sum += scaling_count;
                scaling_count_squared_sum += scaling_count * scaling_count;
            }
            std::cout << '\n'
                      << ": scaling average=" << scaling_count_sum/ids.size()
                      << " scaling deviation=" << sqrt(scaling_count_squared_sum * ids.size() 
                          - scaling_count_sum * scaling_count_sum) / ids.size() << std::endl;
        }
        for (size_t i = 0; i < ids.size(); ++i) {
            ASSERT_EQ(0, brpc::Socket::SetFailed(ids[i].id));
        }
        ASSERT_EQ(ids.size(), nrecycle);
        for (size_t i = 0; i < ids.size(); ++i) {
            ASSERT_EQ(1UL, total_count.erase(recycled_sockets[i]));
        }
        delete lb;
    }
}

TEST_F(LoadBalancerTest, consistent_hashing) {
    ::brpc::policy::ConsistentHashingLoadBalancer::HashFunc hashs[] = {
            ::brpc::policy::MurmurHash32, 
            ::brpc::policy::MD5Hash32
            // ::brpc::policy::CRCHash32 crc is a bad hash function in test
    };
    const char* servers[] = { 
            "10.92.115.19:8833", 
            "10.42.108.25:8833", 
            "10.36.150.32:8833", 
            "10.92.149.48:8833", 
            "10.42.122.201:8833",
    };
    for (size_t round = 0; round < ARRAY_SIZE(hashs); ++round) {
        brpc::policy::ConsistentHashingLoadBalancer chlb(hashs[round]);
        std::vector<brpc::ServerId> ids;
        std::vector<butil::EndPoint> addrs;
        for (int j = 0;j < 5; ++j) 
        for (int i = 0; i < 5; ++i) {
            const char *addr = servers[i];
            //snprintf(addr, sizeof(addr), "192.168.1.%d:8080", i);
            butil::EndPoint dummy;
            ASSERT_EQ(0, str2endpoint(addr, &dummy));
            brpc::ServerId id(8888);
            brpc::SocketOptions options;
            options.remote_side = dummy;
            options.user = new SaveRecycle;
            ASSERT_EQ(0, brpc::Socket::Create(options, &id.id));
            ids.push_back(id);
            addrs.push_back(dummy);
            chlb.AddServer(id);
        }
        std::cout << chlb;
        for (int i = 0; i < 5; ++i) {
            std::vector<brpc::ServerId> empty;
            chlb.AddServersInBatch(empty);
            chlb.RemoveServersInBatch(empty);
            std::cout << chlb;
        }
        const size_t SELECT_TIMES = 1000000;
        std::map<butil::EndPoint, size_t> times;
        brpc::SocketUniquePtr ptr;
        brpc::LoadBalancer::SelectIn in = { 0, false, false, 0u, NULL };
        ::brpc::LoadBalancer::SelectOut out(&ptr);
        for (size_t i = 0; i < SELECT_TIMES; ++i) {
            in.has_request_code = true;
            in.request_code = hashs[round]((const char *)&i, sizeof(i));
            chlb.SelectServer(in, &out);
            ++times[ptr->remote_side()];
        }
        std::map<butil::EndPoint, double> load_map;
        chlb.GetLoads(&load_map);
        ASSERT_EQ(times.size(), load_map.size());
        double load_sum = 0;;
        double load_sqr_sum = 0;
        for (size_t i = 0; i < addrs.size(); ++i) {
            double normalized_load = 
                    (double)times[addrs[i]] / SELECT_TIMES / load_map[addrs[i]];
            std::cout << i << '=' << normalized_load << ' ';
            load_sum += normalized_load;
            load_sqr_sum += normalized_load * normalized_load;
        }
        std::cout << '\n';
        std::cout << "average_normalized_load=" << load_sum / addrs.size()
                  << " deviation=" 
                  << sqrt(load_sqr_sum * addrs.size() - load_sum * load_sum) / addrs.size()
                  << '\n';
        for (size_t i = 0; i < ids.size(); ++i) {
            ASSERT_EQ(0, brpc::Socket::SetFailed(ids[i].id));
        }
    }
}

<<<<<<< HEAD
TEST_F(LoadBalancerTest, primary_lb) {
    FLAGS_primary_lb_failure_count_threshold = 3;

    brpc::LoadBalancer* lb = new brpc::policy::PrimaryLoadBalancer;

    brpc::Controller *suc_ctrl = new brpc::Controller();
    ASSERT_EQ(0, suc_ctrl->ErrorCode());
    brpc::Controller *fail_ctrl = new brpc::Controller();
    fail_ctrl->SetFailed(-1, "fail_test");
    ASSERT_EQ(-1, fail_ctrl->ErrorCode());

    brpc::LoadBalancer::CallInfo suc_info, fail_info;
    suc_info.controller = suc_ctrl;
    fail_info.controller = fail_ctrl;

    // Accessing empty lb should result in error.
    brpc::SocketUniquePtr ptr;
    brpc::LoadBalancer::SelectIn in = { 0, false, false, 0, NULL };
    brpc::LoadBalancer::SelectOut out(&ptr);
    out.need_feedback = false;
    ASSERT_EQ(ENODATA, lb->SelectServer(in, &out));
=======
TEST_F(LoadBalancerTest, weighted_round_robin) {
    const char* servers[] = { 
            "10.92.115.19:8831", 
            "10.42.108.25:8832", 
            "10.36.150.32:8833", 
            "10.36.150.32:8899", 
            "10.92.149.48:8834", 
            "10.42.122.201:8835",
            "10.42.122.202:8836"
    };
    std::string weight[] = {"3", "2", "7", "200000000", "1ab", "-1", "0"};
    std::map<butil::EndPoint, int> configed_weight;
    brpc::policy::WeightedRoundRobinLoadBalancer wrrlb;
>>>>>>> da6ef672

    std::vector<brpc::ServerId> ids;
    for (int i = 0; i < 2; ++i) {
        char addr[32];
        snprintf(addr, sizeof(addr), "192.%d.1.%d:8080", i, i);
        butil::EndPoint dummy;
        ASSERT_EQ(0, str2endpoint(addr, &dummy));
        brpc::ServerId id(8888);
        brpc::SocketOptions options;
        options.remote_side = dummy;
        options.user = new SaveRecycle;
        ASSERT_EQ(0, brpc::Socket::Create(options, &id.id));
<<<<<<< HEAD
        ids.push_back(id);
        ASSERT_TRUE(lb->AddServer(id));
=======
        id.tag = weight[i];
        if (i == 3) {
            brpc::SocketUniquePtr ptr;
            ASSERT_EQ(0, brpc::Socket::Address(id.id, &ptr));
            ptr->SetLogOff();
        }
        if ( i < 4 ) {
            int weight_num = 0;
            ASSERT_TRUE(butil::StringToInt(weight[i], &weight_num));
            configed_weight[dummy] = weight_num;
            EXPECT_TRUE(wrrlb.AddServer(id));
        } else {
            EXPECT_FALSE(wrrlb.AddServer(id));
        }
>>>>>>> da6ef672
    }

    ASSERT_EQ(0, lb->SelectServer(in, &out));
    ASSERT_EQ(ids[0].id, out.ptr->get()->id());

    fail_info.server_id = ids[0].id;
    suc_info.server_id = ids[0].id;
    for (int i = 0; i < FLAGS_primary_lb_failure_count_threshold  - 1; i++) {
        lb->Feedback(fail_info);
    }
    ASSERT_EQ(0, lb->SelectServer(in, &out));
    ASSERT_EQ(ids[0].id, out.ptr->get()->id());
    lb->Feedback(fail_info);
    // Bvar window's precision is 1s.
    sleep(1);
    // Server 0 failed.
    lb->Feedback(fail_info);
    ASSERT_EQ(0, lb->SelectServer(in, &out));
    ASSERT_EQ(ids[1].id, out.ptr->get()->id());
    // Server 0 recovered.
    lb->Feedback(suc_info);
    sleep(1);
    ASSERT_EQ(0, lb->SelectServer(in, &out));
    ASSERT_EQ(ids[0].id, out.ptr->get()->id());

    for (size_t i = 0; i < ids.size(); ++i) {
        ASSERT_EQ(0, brpc::Socket::SetFailed(ids[i].id));
    }

    delete suc_ctrl;
    delete fail_ctrl;
    delete lb;
}

TEST_F(LoadBalancerTest, weighted_round_robin_no_valid_server) {
    const char* servers[] = { 
            "10.92.115.19:8831", 
            "10.42.108.25:8832", 
            "10.36.150.32:8833" 
    };
    std::string weight[] = {"200000000", "2", "600000"};
    std::map<butil::EndPoint, int> configed_weight;
    brpc::policy::WeightedRoundRobinLoadBalancer wrrlb;
    brpc::ExcludedServers* exclude = brpc::ExcludedServers::Create(3);
    for (size_t i = 0; i < ARRAY_SIZE(servers); ++i) {
        const char *addr = servers[i];
        butil::EndPoint dummy;
        ASSERT_EQ(0, str2endpoint(addr, &dummy));
        brpc::ServerId id(8888);
        brpc::SocketOptions options;
        options.remote_side = dummy;
        options.user = new SaveRecycle;
        id.tag = weight[i];
        if (i < 2) {
            ASSERT_EQ(0, brpc::Socket::Create(options, &id.id));
        }
        EXPECT_TRUE(wrrlb.AddServer(id));
        if (i == 0) {
            exclude->Add(id.id);
        }
        if (i == 1) {
            brpc::SocketUniquePtr ptr;
            ASSERT_EQ(0, brpc::Socket::Address(id.id, &ptr));
            ptr->SetLogOff();
        }
    }
    // The first socket is excluded. The second socket is logfoff. 
    // The third socket is invalid. 
    brpc::SocketUniquePtr ptr;
    brpc::LoadBalancer::SelectIn in = { 0, false, false, 0u, exclude };
    brpc::LoadBalancer::SelectOut out(&ptr);
    EXPECT_EQ(EHOSTDOWN, wrrlb.SelectServer(in, &out));
    brpc::ExcludedServers::Destroy(exclude);
}

} //namespace<|MERGE_RESOLUTION|>--- conflicted
+++ resolved
@@ -3,7 +3,6 @@
 
 // Date: Sun Jul 13 15:04:18 CST 2014
 
-#include <sys/epoll.h>
 #include <sys/types.h>
 #include <sys/socket.h>
 #include <map>
@@ -20,14 +19,9 @@
 #include "brpc/policy/weighted_round_robin_load_balancer.h"
 #include "brpc/policy/round_robin_load_balancer.h"
 #include "brpc/policy/randomized_load_balancer.h"
-#include "brpc/policy/primary_load_balancer.h"
 #include "brpc/policy/locality_aware_load_balancer.h"
 #include "brpc/policy/consistent_hashing_load_balancer.h"
 #include "brpc/policy/hasher.h"
-
-DECLARE_int32(primary_lb_check_interval_us);
-DECLARE_int32(primary_lb_failure_window_s);
-DECLARE_int32(primary_lb_failure_count_threshold);
 
 namespace brpc {
 namespace policy {
@@ -473,13 +467,6 @@
         size_t count_sum = 0;
         size_t count_squared_sum = 0;
         std::cout << lb_name << ':' << '\n';
-        for (size_t i = 0; i < ids.size(); ++i) {
-            size_t count = total_count[ids[i].id];
-            ASSERT_NE(0ul, count) << "i=" << i;
-            std::cout << i << '=' << count << ' ';
-            count_sum += count;
-            count_squared_sum += count * count;
-        }
 
         if (round != 3 && round !=4) { 
             for (size_t i = 0; i < ids.size(); ++i) {
@@ -599,29 +586,6 @@
     }
 }
 
-<<<<<<< HEAD
-TEST_F(LoadBalancerTest, primary_lb) {
-    FLAGS_primary_lb_failure_count_threshold = 3;
-
-    brpc::LoadBalancer* lb = new brpc::policy::PrimaryLoadBalancer;
-
-    brpc::Controller *suc_ctrl = new brpc::Controller();
-    ASSERT_EQ(0, suc_ctrl->ErrorCode());
-    brpc::Controller *fail_ctrl = new brpc::Controller();
-    fail_ctrl->SetFailed(-1, "fail_test");
-    ASSERT_EQ(-1, fail_ctrl->ErrorCode());
-
-    brpc::LoadBalancer::CallInfo suc_info, fail_info;
-    suc_info.controller = suc_ctrl;
-    fail_info.controller = fail_ctrl;
-
-    // Accessing empty lb should result in error.
-    brpc::SocketUniquePtr ptr;
-    brpc::LoadBalancer::SelectIn in = { 0, false, false, 0, NULL };
-    brpc::LoadBalancer::SelectOut out(&ptr);
-    out.need_feedback = false;
-    ASSERT_EQ(ENODATA, lb->SelectServer(in, &out));
-=======
 TEST_F(LoadBalancerTest, weighted_round_robin) {
     const char* servers[] = { 
             "10.92.115.19:8831", 
@@ -635,12 +599,10 @@
     std::string weight[] = {"3", "2", "7", "200000000", "1ab", "-1", "0"};
     std::map<butil::EndPoint, int> configed_weight;
     brpc::policy::WeightedRoundRobinLoadBalancer wrrlb;
->>>>>>> da6ef672
-
-    std::vector<brpc::ServerId> ids;
-    for (int i = 0; i < 2; ++i) {
-        char addr[32];
-        snprintf(addr, sizeof(addr), "192.%d.1.%d:8080", i, i);
+
+    // Add server to selected list. The server with invalid weight will be skipped.
+    for (size_t i = 0; i < ARRAY_SIZE(servers); ++i) {
+        const char *addr = servers[i];
         butil::EndPoint dummy;
         ASSERT_EQ(0, str2endpoint(addr, &dummy));
         brpc::ServerId id(8888);
@@ -648,10 +610,6 @@
         options.remote_side = dummy;
         options.user = new SaveRecycle;
         ASSERT_EQ(0, brpc::Socket::Create(options, &id.id));
-<<<<<<< HEAD
-        ids.push_back(id);
-        ASSERT_TRUE(lb->AddServer(id));
-=======
         id.tag = weight[i];
         if (i == 3) {
             brpc::SocketUniquePtr ptr;
@@ -666,39 +624,35 @@
         } else {
             EXPECT_FALSE(wrrlb.AddServer(id));
         }
->>>>>>> da6ef672
-    }
-
-    ASSERT_EQ(0, lb->SelectServer(in, &out));
-    ASSERT_EQ(ids[0].id, out.ptr->get()->id());
-
-    fail_info.server_id = ids[0].id;
-    suc_info.server_id = ids[0].id;
-    for (int i = 0; i < FLAGS_primary_lb_failure_count_threshold  - 1; i++) {
-        lb->Feedback(fail_info);
-    }
-    ASSERT_EQ(0, lb->SelectServer(in, &out));
-    ASSERT_EQ(ids[0].id, out.ptr->get()->id());
-    lb->Feedback(fail_info);
-    // Bvar window's precision is 1s.
-    sleep(1);
-    // Server 0 failed.
-    lb->Feedback(fail_info);
-    ASSERT_EQ(0, lb->SelectServer(in, &out));
-    ASSERT_EQ(ids[1].id, out.ptr->get()->id());
-    // Server 0 recovered.
-    lb->Feedback(suc_info);
-    sleep(1);
-    ASSERT_EQ(0, lb->SelectServer(in, &out));
-    ASSERT_EQ(ids[0].id, out.ptr->get()->id());
-
-    for (size_t i = 0; i < ids.size(); ++i) {
-        ASSERT_EQ(0, brpc::Socket::SetFailed(ids[i].id));
-    }
-
-    delete suc_ctrl;
-    delete fail_ctrl;
-    delete lb;
+    }
+
+    // Select the best server according to weight configured.
+    // There are 3 valid servers with weight 3, 2 and 7 respectively.
+    // We run SelectServer for 12 times. The result number of each server seleted should be 
+    // consistent with weight configured.
+    std::map<butil::EndPoint, size_t> select_result;
+    brpc::SocketUniquePtr ptr;
+    brpc::LoadBalancer::SelectIn in = { 0, false, false, 0u, NULL };
+    brpc::LoadBalancer::SelectOut out(&ptr);
+    int total_weight = 12;
+    std::vector<butil::EndPoint> select_servers;
+    for (int i = 0; i != total_weight; ++i) {
+        EXPECT_EQ(0, wrrlb.SelectServer(in, &out));
+        select_servers.emplace_back(ptr->remote_side());
+        ++select_result[ptr->remote_side()];
+    }
+    
+    for (const auto& s : select_servers) {
+        std::cout << "1=" << s << ", ";
+    } 
+    std::cout << std::endl;   
+    // Check whether slected result is consistent with expected.
+    EXPECT_EQ(3, select_result.size());
+    for (const auto& result : select_result) {
+        std::cout << result.first << " result=" << result.second 
+                  << " configured=" << configed_weight[result.first] << std::endl;
+        EXPECT_EQ(result.second, configed_weight[result.first]);
+    }
 }
 
 TEST_F(LoadBalancerTest, weighted_round_robin_no_valid_server) {
